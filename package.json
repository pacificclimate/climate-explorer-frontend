{
  "name": "climate-explorer-frontend",
  "version": "2.3.4",
  "description": "PCIC Climate Explorer front end application",
  "private": true,
  "license": "GPL-3.0",
  "contributors": [
    "James Hiebert <hiebert@uvic.ca>",
    "Lee Zeman <lzeman@uvic.ca>",
    "Rod Glover <rglover@uvic.ca>"
  ],
  "repository": {
    "type": "git",
    "url": "https://github.com/pacificclimate/climate-explorer-frontend"
  },
  "bugs": "https://github.com/pacificclimate/climate-explorer-frontend/issues",
  "dependencies": {
    "axios": "^0.21.4",
    "bootstrap": "^3.3.5",
    "bootstrap-slider": "^5.1.0",
    "c3": "~0.4.11-rc4",
    "chroma-js": "^1.3.4",
    "classnames": "^2.2.6",
    "create-react-class": "^15.7.0",
    "enzyme": "^3.6.0",
    "enzyme-adapter-react-16": "^1.5.0",
    "filesaver.js": "^0.2.0",
    "jszip": "2.5.0",
    "leaflet": "^1.3.4",
    "leaflet-draw": "^1.0.4",
    "leaflet-image": "^0.4.0",
    "lodash": "^4.17.21",
    "moment": "^2.29.4",
    "pcic-react-components": "git+https://git@github.com/pacificclimate/pcic-react-components.git#3.1.1",
    "pcic-react-external-text": "git+https://git@github.com/pacificclimate/pcic-react-external-text.git#1.0.0",
    "proj4": "^2.4.4",
    "proj4leaflet": "^1.0.2",
    "prop-types": "^15.6.0",
    "react": "^16.8.6",
    "react-bootstrap": "^0.32.0",
    "react-bootstrap-table": "^4.3.1",
    "react-dom": "^16.8.6",
    "react-input-range": "^1.3.0",
    "react-leaflet": "^2.0.0",
    "react-leaflet-draw": "0.19.0",
    "react-loader": "^2.4.5",
    "react-markdown": "^4.0.8",
    "react-router-bootstrap": "^0.24.4",
    "react-router-dom": "^4.3.1",
    "react-scripts": "3.0.1",
    "react-test-renderer": "^16.5.2",
    "shp-write": "^0.3.2",
    "shpjs": "^3.4.3",
    "togeojson": "^0.16.0",
    "togpx": "^0.5.4",
    "tokml": "^0.4.0",
    "underscore.get": "^0.2.9",
    "url-join": "^4.0.0",
    "wellknown": "^0.5.0",
    "xlsx": "^0.18.2"
  },
  "scripts": {
    "reinstall": "rm -rf ./node_modules; npm install",
    "start": "react-scripts --openssl-legacy-provider start",
    "start:rg": "CE_BACKEND_URL=https://services.pacificclimate.org/marmot/api NCWMS_URL=https://services.pacificclimate.org/marmot/ncwms TILECACHE_URL=https://tiles.pacificclimate.org/tilecache/tilecache.py CE_ENSEMBLE_NAME=all_downscale_files CE_CURRENT_VERSION=$(./generate-commitish.sh) react-scripts start",
    "build": "react-scripts --openssl-legacy-provider build",
    "test": "react-scripts test --transformIgnorePatterns \"node_modules/(?!(leaflet|pcic-react-components)/)\"",
    "jenkins-test": "CI=true react-scripts test --env=jsdom --transformIgnorePatterns \"node_modules/(?!(leaflet|pcic-react-components)/)\"",
    "eject": "react-scripts eject",
    "format": "prettier --write .",
    "lint": "prettier --check .",
    "prepare": "husky install"
  },
  "browserslist": {
    "production": [
      ">0.2%",
      "not dead",
      "not op_mini all"
    ],
    "development": [
      "last 1 chrome version",
      "last 1 firefox version",
      "last 1 safari version"
    ]
  },
  "devDependencies": {
<<<<<<< HEAD
    "eslint-config-airbnb": "^17.1.0",
    "eslint-plugin-import": "^2.17.2",
    "eslint-plugin-jsx-a11y": "^6.2.3",
    "eslint-plugin-lodash-fp": "^2.2.0-a1",
    "eslint-plugin-react": "^7.13.0"
=======
    "husky": "^9.0.11",
    "lint-staged": "^15.2.2",
    "prettier": "3.2.5"
  },
  "lint-staged": {
    "*.{js,css,md}": "prettier --write"
>>>>>>> ee575a5f
  }
}<|MERGE_RESOLUTION|>--- conflicted
+++ resolved
@@ -84,19 +84,11 @@
     ]
   },
   "devDependencies": {
-<<<<<<< HEAD
-    "eslint-config-airbnb": "^17.1.0",
-    "eslint-plugin-import": "^2.17.2",
-    "eslint-plugin-jsx-a11y": "^6.2.3",
-    "eslint-plugin-lodash-fp": "^2.2.0-a1",
-    "eslint-plugin-react": "^7.13.0"
-=======
     "husky": "^9.0.11",
     "lint-staged": "^15.2.2",
     "prettier": "3.2.5"
   },
   "lint-staged": {
     "*.{js,css,md}": "prettier --write"
->>>>>>> ee575a5f
   }
 }