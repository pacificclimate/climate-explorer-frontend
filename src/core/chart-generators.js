--- conflicted
+++ resolved
@@ -435,13 +435,11 @@
 
   // only one timeseries being graphed, simple label.
   if (data.length === 1) {
-<<<<<<< HEAD
-    return function (m) { return m.timescale === 'yearly' ? 'Annual Mean' : capitalizeWords(`${m.timescale} mean`);};
-=======
     return function (m) {
-      return capitalizeWords(`${m.timescale} mean`);
+      return m.timescale === "yearly"
+        ? "Annual Mean"
+        : capitalizeWords(`${m.timescale} mean`);
     };
->>>>>>> ee575a5f
   }
 
   // Compile a list of attributes that can potentially be used to distinguish
@@ -497,7 +495,7 @@
       name = name.concat(`${m[v]} `);
     }
     name = name.concat(basenameByVariable[m.variable_id]);
-    return capitalizeWords(name.replace('yearly', 'annual'));
+    return capitalizeWords(name.replace("yearly", "annual"));
   };
 }
 
@@ -612,20 +610,12 @@
  * Helper constant for dataToLongTermAverageGraph: Format object
  * for a timeseries X axis labelled by the decadal period.
  */
-<<<<<<< HEAD
 const periodXAxis = {
-  type: 'timeseries',
-  tick: {
-    format: '%Ys',
-=======
-const timeseriesXAxis = {
   type: "timeseries",
   tick: {
-    format: "%Y-%m-%d",
->>>>>>> ee575a5f
+    format: "%Ys",
   },
 };
-
 
 /*
  * Helper function for dataToLongTermAverageGraph. Extracts the
@@ -787,13 +777,8 @@
   // get the list of all timestamps and add them to the chart
   // (C3 requires x-axis timestamps be added as a data column)
   const timestamps = getAllTimestamps(data);
-<<<<<<< HEAD
-  c3Data.columns.push(['x'].concat(_.map(timestamps, dateToPeriod)));
-  c3Data.x = 'x';
-=======
-  c3Data.columns.push(["x"].concat(_.map(timestamps, extendedDateToBasicDate)));
+  c3Data.columns.push(["x"].concat(_.map(timestamps, dateToPeriod)));
   c3Data.x = "x";
->>>>>>> ee575a5f
 
   // add each API call to the chart
   for (let i = 0; i < data.length; i++) {
@@ -918,13 +903,8 @@
 
   // get list of all timestamps
   const timestamps = getAllTimestamps(data);
-<<<<<<< HEAD
-  c3Data.columns.push(['x'].concat(_.map(timestamps, dateToPeriod)));
-  c3Data.x = 'x';
-=======
-  c3Data.columns.push(["x"].concat(_.map(timestamps, extendedDateToBasicDate)));
+  c3Data.columns.push(["x"].concat(_.map(timestamps, dateToPeriod)));
   c3Data.x = "x";
->>>>>>> ee575a5f
 
   // Add each timeseries to the graph
   for (let timeseries of data) {
@@ -957,14 +937,8 @@
 
   // whole-graph display options: axis formatting and tooltip behaviour
   let c3Axis = {};
-<<<<<<< HEAD
   c3Axis.x = periodXAxis;
-  const c3Subchart = { show: true,
-      size: { height: 20 } };
-=======
-  c3Axis.x = timeseriesXAxis;
   const c3Subchart = { show: true, size: { height: 20 } };
->>>>>>> ee575a5f
 
   // instructs c3 to connect series across gaps where a timeseries is missing
   // a timestamp. While this could be confusing in cases where a datapoint
