--- conflicted
+++ resolved
@@ -34,15 +34,15 @@
   find({ value: { representative: { model_id } } })(options) ||
   fallback(options);
 
-<<<<<<< HEAD
-
-export const findScenarioIncluding = scenarios => options =>
-  scenarios.map((s) => find(opt => opt.value.representative.experiment.includes(s) && !opt.isDisabled)(options)).find(e => typeof e != "undefined") ||
-=======
-export const findScenarioIncluding = (s) => (options) =>
-  find((opt) => opt.value.representative.experiment.includes(s))(options) ||
->>>>>>> ee575a5f
-  fallback(options);
+export const findScenarioIncluding = (scenarios) => (options) =>
+  scenarios
+    .map((s) =>
+      find(
+        (opt) =>
+          opt.value.representative.experiment.includes(s) && !opt.isDisabled,
+      )(options),
+    )
+    .find((e) => typeof e != "undefined") || fallback(options);
 
 export const findVariableMatching = (match) => (options) => {
   const flattenOptions = flatMap("options");
