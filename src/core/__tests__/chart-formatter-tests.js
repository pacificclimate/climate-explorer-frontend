--- conflicted
+++ resolved
@@ -123,15 +123,9 @@
     mockAPI.annualTasmaxTimeseries,
   );
   const rankByTimeResolution = function (series) {
-<<<<<<< HEAD
     const resolutions = ["Annual", "Seasonal", "Monthly"];
-    for(let i = 0; i < 3; i++) {
-      if(series[0].search(resolutions[i]) != -1) {
-=======
-    const resolutions = ["Yearly", "Seasonal", "Monthly"];
     for (let i = 0; i < 3; i++) {
       if (series[0].search(resolutions[i]) != -1) {
->>>>>>> ee575a5f
         return i;
       }
     }
