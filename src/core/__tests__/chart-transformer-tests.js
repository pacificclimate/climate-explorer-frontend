--- conflicted
+++ resolved
@@ -177,13 +177,8 @@
   });
   it("generates a yearly timeslice", function () {
     let graph = cg.dataToLongTermAverageGraph([mockAPI.tasmaxData]);
-<<<<<<< HEAD
     const timeSliceGraph = ct.makeTimeSliceGraph("1990-01-01", graph);
-    for(let c of timeSliceGraph.data.columns) {
-=======
-    const timeSliceGraph = ct.makeTimeSliceGraph("1997-01-15", graph);
     for (let c of timeSliceGraph.data.columns) {
->>>>>>> ee575a5f
       expect(c.length).toBe(2);
     }
     expect(timeSliceGraph.axis.x.type).toBe("category");
