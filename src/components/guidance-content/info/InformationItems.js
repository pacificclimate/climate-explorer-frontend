--- conflicted
+++ resolved
@@ -457,14 +457,8 @@
       comprising multiple runs are denoted rX.
     </p>
     <p>
-<<<<<<< HEAD
-      The "Annual", "Seasonal", and "Monthly" columns indicate whether a
-      dataset with that timescale (averaging period) is available in the
-      group.
-=======
-      The "Yearly", "Seasonal", and "Monthly" columns indicate whether a dataset
+      The "Annual", "Seasonal", and "Monthly" columns indicate whether a dataset
       with that timescale (averaging period) is available in the group.
->>>>>>> ee575a5f
     </p>
   </LabelWithInfo>
 );
@@ -596,13 +590,8 @@
 export const singleAnnualCycleTabLabel = (
   <LabelWithInfo label="Annual Cycle">
     <p>
-<<<<<<< HEAD
-      Annual cycle graph showing the annual, seasonal, and monthly
-      mean values of the selected variable.
-=======
-      Annual cycle graph showing the yearly, seasonal, and monthly mean values
+      Annual cycle graph showing the annual, seasonal, and monthly mean values
       of the selected variable.
->>>>>>> ee575a5f
     </p>
     <p>{annualCycleGraphDefn}</p>
     <p>{spatialAveragingDefn}</p>
@@ -611,15 +600,9 @@
 );
 
 export const dualAnnualCycleTabLabel = (
-<<<<<<< HEAD
-  <LabelWithInfo label='Annual Cycle'>
-    Annual cycle graphs showing the annual, seasonal, and monthly
-    mean values of the two selected variables (if different).
-=======
   <LabelWithInfo label="Annual Cycle">
-    Annual cycle graphs showing the yearly, seasonal, and monthly mean values of
+    Annual cycle graphs showing the annual, seasonal, and monthly mean values of
     the two selected variables (if different).
->>>>>>> ee575a5f
     <p>{annualCycleGraphDefn}</p>
     <p>{spatialAveragingDefn}</p>
     <p>{datasetSelectorDefn}</p>
