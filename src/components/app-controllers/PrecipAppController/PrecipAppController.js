--- conflicted
+++ resolved
@@ -73,13 +73,8 @@
     meta: PropTypes.array,
   };
 
-<<<<<<< HEAD
-  replaceInvalidModel = findModelNamed('CanESM2');
-  replaceInvalidScenario = findScenarioIncluding(['rcp85']);
-=======
   replaceInvalidModel = findModelNamed("CanESM2");
-  replaceInvalidScenario = findScenarioIncluding("rcp85");
->>>>>>> ee575a5f
+  replaceInvalidScenario = findScenarioIncluding(["rcp85"]);
   replaceInvalidVariable = findVariableMatching(this.props.comparand);
 
   representativeValue = (...args) => representativeValue(...args)(this.props);
