--- conflicted
+++ resolved
@@ -49,16 +49,16 @@
       _.sortBy(ids, (item) => item[1]),
       (item) => item[1],
     );
-<<<<<<< HEAD
-    ids = _.sortedUniqBy(_.sortBy(ids, item => item[1]), item => item[1]);
+    ids = _.sortedUniqBy(
+      _.sortBy(ids, (item) => item[1]),
+      (item) => item[1],
+    );
     if (ids[0][1].split(" ")[0] == ids[ids.length - 1][1].split(" ")[0]) {
-        // Only one run id for this model. Remove from labels.
-        ids.forEach((item) => {
-            item[1] = item[1].split(' ')[1];
-        })
+      // Only one run id for this model. Remove from labels.
+      ids.forEach((item) => {
+        item[1] = item[1].split(" ")[1];
+      });
     }
-=======
->>>>>>> ee575a5f
     return ids;
   }
 
