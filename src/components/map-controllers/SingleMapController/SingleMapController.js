--- conflicted
+++ resolved
@@ -45,12 +45,8 @@
   getTimeParametersPromise,
   scalarParams,
   getDatasetIdentifiers,
-<<<<<<< HEAD
   isMultiRun,
-} from '../map-helpers.js';
-=======
 } from "../map-helpers.js";
->>>>>>> ee575a5f
 
 import styles from "../MapController.module.css";
 import {
@@ -108,12 +104,8 @@
     // is passed to the viewer component.
 
     const { start_date, end_date, ensemble_member } = dataSpec;
-<<<<<<< HEAD
     const multi_run = isMultiRun(props.meta);
-    
-=======
-
->>>>>>> ee575a5f
+
     const rasterScalarParams = scalarParams.bind(null, props.variable_id);
     const rasterParamsPromise = getTimeParametersPromise(dataSpec, props.meta)
       .then(rasterScalarParams)
@@ -131,12 +123,8 @@
         run: ensemble_member,
         start_date,
         end_date,
-<<<<<<< HEAD
         multi_run,
-        raster: params
-=======
         raster: params,
->>>>>>> ee575a5f
       }));
     });
   }
