--- conflicted
+++ resolved
@@ -45,16 +45,8 @@
   scalarParams,
   selectRasterPalette,
   getTimeParametersPromise,
-<<<<<<< HEAD
   isMultiRun,
-} from '../map-helpers.js';
-
-import styles from '../MapController.module.css';
-import { mapPanelLabel } from '../../guidance-content/info/InformationItems';
-import { DualMEVSummary } from '../../data-presentation/MEVSummary';
-=======
 } from "../map-helpers.js";
->>>>>>> ee575a5f
 
 import styles from "../MapController.module.css";
 import { mapPanelLabel } from "../../guidance-content/info/InformationItems";
@@ -124,48 +116,14 @@
     // timestamp is determined at render time and passed to the viewer component.
 
     const { start_date, end_date, ensemble_member } = dataSpec;
-<<<<<<< HEAD
     const multi_run = isMultiRun(props.meta);
-    
-=======
-
->>>>>>> ee575a5f
+
     const rasterScalarParams = scalarParams.bind(null, props.variable_id);
     const rasterParamsPromise = getTimeParametersPromise(dataSpec, props.meta)
       .then(rasterScalarParams)
       .then(selectRasterPalette);
 
     const annotatedScalarParams = scalarParams.bind(null, props.comparand_id);
-<<<<<<< HEAD
-    const annotatedParamsPromise = getTimeParametersPromise(dataSpec, props.comparandMeta)
-      .then(annotatedScalarParams);
-    
-    Promise.all([rasterParamsPromise, annotatedParamsPromise]).then(params => {
-      
-      let rasterParams = _.find(params, {variableId: props.variable_id});
-      let annotatedParams = _.find(params, {variableId: props.comparand_id});
-      
-      // if the variable has changed, go back to the default palette and logscale,
-      // otherwise use the previous (user-selected) values in state.
-      if(newVariable) {
-        rasterParams.palette = 'seq-Blues';
-        rasterParams.logscale = "true";
-      }
-      else {
-        rasterParams.palette = this.state.raster.palette;
-        rasterParams.logscale = this.state.raster.logscale;
-      }
-      
-      this.setState(prevState => ({
-        run: ensemble_member,
-        start_date,
-        end_date,
-        multi_run,
-        raster: rasterParams,
-        annotated: annotatedParams
-      }));
-    });  
-=======
     const annotatedParamsPromise = getTimeParametersPromise(
       dataSpec,
       props.comparandMeta,
@@ -192,12 +150,12 @@
           run: ensemble_member,
           start_date,
           end_date,
+          multi_run,
           raster: rasterParams,
           annotated: annotatedParams,
         }));
       },
     );
->>>>>>> ee575a5f
   }
 
   // Handlers for dataSpec change
