<<<<<<< HEAD
import PropTypes from 'prop-types';
import React from 'react';
import { Row, Col, Glyphicon } from 'react-bootstrap';
import Accordion from '../../guidance-tools/Accordion';
import { BootstrapTable, TableHeaderColumn } from 'react-bootstrap-table';
import { MEVSummary } from '../MEVSummary/MEVSummary';
import { filteredDatasetSummaryPanelLabel } from '../../guidance-content/info/InformationItems';
import { isMultiRun } from '../../map-controllers/map-helpers';

import _ from 'lodash';
import { HalfWidthCol } from '../../layout/rb-derived-components';
=======
import PropTypes from "prop-types";
import React from "react";
import { Row, Col } from "react-bootstrap";
import Accordion from "../../guidance-tools/Accordion";
import { BootstrapTable, TableHeaderColumn } from "react-bootstrap-table";
import { MEVSummary } from "../MEVSummary/MEVSummary";
import { filteredDatasetSummaryPanelLabel } from "../../guidance-content/info/InformationItems";
>>>>>>> ee575a5f

import _ from "lodash";
import { HalfWidthCol } from "../../layout/rb-derived-components";

export default class FilteredDatasetsSummary extends React.Component {
  static propTypes = {
    model_id: PropTypes.string.isRequired,
    experiment: PropTypes.string.isRequired,
    variable_id: PropTypes.string.isRequired,
    comparand_id: PropTypes.string,
    meta: PropTypes.array.isRequired,
    comparandMeta: PropTypes.array,
    dual: PropTypes.bool.isRequired,
  };

  static defaultProps = {
    dual: false,
  };

  render() {
    const metaToKeyedData = (m) => ({
      key: `${m.ensemble_member} ${m.start_date}-${m.end_date}`,
      ...m,
    });

    const keyedDataToTableRowData = (data, key) => {
      const { ensemble_member, start_date, end_date } = data[0];
      let row = {
        id: key,
        ensemble_member,
        start_date: `${start_date}-01-01`,
        end_date: `${end_date}-12-31`,
      };
      for (const d of data) {
        row[d.timescale] = "Yes";
      }
      return row;
    };

    const keyedData = this.props.meta.map(metaToKeyedData);
    if (this.props.meta.length && !isMultiRun(this.props.meta)) {
        // Remove run in cases where there is only one run
        keyedData.forEach((el) => el.key = el.key.split(" ")[1]);
    }

    const keyedComparandData =
<<<<<<< HEAD
      this.props.comparandMeta &&
      this.props.comparandMeta.map(metaToKeyedData);
    if (keyedComparandData && this.props.comparandMeta.length && !isMultiRun(this.props.comparandMeta)) {
        keyedComparandData.forEach((el) => el.key = el.key.split(" ")[1]);
    }
=======
      this.props.comparandMeta && this.props.comparandMeta.map(metaToKeyedData);
>>>>>>> ee575a5f

    const dataGroupedByKey = _.groupBy(keyedData, "key");
    const comparandDataGroupedByKey =
      keyedComparandData && _.groupBy(keyedComparandData, "key");

    const dataForTable = _.map(dataGroupedByKey, keyedDataToTableRowData);
    const comparandDataForTable =
      comparandDataGroupedByKey &&
      _.map(comparandDataGroupedByKey, keyedDataToTableRowData);

    const DataTable = ({ data }) => (
      <BootstrapTable data={data}>
        <TableHeaderColumn dataField="id" isKey width={"15%"}>
          Label in selectors
        </TableHeaderColumn>
        <TableHeaderColumn dataField="ensemble_member" width={"10%"}>
          Model Run
        </TableHeaderColumn>
        <TableHeaderColumn dataField="start_date" width={"10%"}>
          Start Date
        </TableHeaderColumn>
        <TableHeaderColumn dataField="end_date" width={"10%"}>
          End Date
        </TableHeaderColumn>
<<<<<<< HEAD
        <TableHeaderColumn
          dataField='yearly'
          width={'10%'}
        >
          Annual?
=======
        <TableHeaderColumn dataField="yearly" width={"10%"}>
          Yearly?
>>>>>>> ee575a5f
        </TableHeaderColumn>
        <TableHeaderColumn dataField="seasonal" width={"10%"}>
          Seasonal?
        </TableHeaderColumn>
        <TableHeaderColumn dataField="monthly" width={"10%"}>
          Monthly?
        </TableHeaderColumn>
      </BootstrapTable>
    );

    return (
      <Accordion>
        <Accordion.Item
          eventKey={2}
          title={
            <Row>
              <Col lg={2}>{filteredDatasetSummaryPanelLabel}</Col>
              <Col lg={10}>
                <MEVSummary
                  model_id={this.props.model_id}
                  experiment={this.props.experiment}
                  variable_id={this.props.variable_id}
                  comparand_id={this.props.comparand_id}
                  dual={this.props.dual}
                />
                {" \u27F6 "}
                <span>{this.props.meta.length} datasets</span>
                {this.props.dual && (
                  <span>
                    {" + "}
                    {this.props.comparandMeta.length} datasets
                  </span>
                )}
              </Col>
            </Row>
          }
        >
          <Row>
            <HalfWidthCol>
              {this.props.dual && (
                <p>
                  Variable 1 ({this.props.variable_id}){": "}
                  {this.props.meta.length} datasets
                </p>
              )}
              <DataTable data={dataForTable} />
            </HalfWidthCol>
            {this.props.dual && (
              <HalfWidthCol>
                <p>
                  Variable 2 ({this.props.comparand_id}){": "}
                  {this.props.comparandMeta.length} datasets
                </p>
                <DataTable data={comparandDataForTable} />
              </HalfWidthCol>
            )}
          </Row>
        </Accordion.Item>
      </Accordion>
    );
  }
}<|MERGE_RESOLUTION|>--- conflicted
+++ resolved
@@ -1,24 +1,11 @@
-<<<<<<< HEAD
-import PropTypes from 'prop-types';
-import React from 'react';
-import { Row, Col, Glyphicon } from 'react-bootstrap';
-import Accordion from '../../guidance-tools/Accordion';
-import { BootstrapTable, TableHeaderColumn } from 'react-bootstrap-table';
-import { MEVSummary } from '../MEVSummary/MEVSummary';
-import { filteredDatasetSummaryPanelLabel } from '../../guidance-content/info/InformationItems';
-import { isMultiRun } from '../../map-controllers/map-helpers';
-
-import _ from 'lodash';
-import { HalfWidthCol } from '../../layout/rb-derived-components';
-=======
 import PropTypes from "prop-types";
 import React from "react";
-import { Row, Col } from "react-bootstrap";
+import { Row, Col, Glyphicon } from "react-bootstrap";
 import Accordion from "../../guidance-tools/Accordion";
 import { BootstrapTable, TableHeaderColumn } from "react-bootstrap-table";
 import { MEVSummary } from "../MEVSummary/MEVSummary";
 import { filteredDatasetSummaryPanelLabel } from "../../guidance-content/info/InformationItems";
->>>>>>> ee575a5f
+import { isMultiRun } from "../../map-controllers/map-helpers";
 
 import _ from "lodash";
 import { HalfWidthCol } from "../../layout/rb-derived-components";
@@ -60,20 +47,19 @@
 
     const keyedData = this.props.meta.map(metaToKeyedData);
     if (this.props.meta.length && !isMultiRun(this.props.meta)) {
-        // Remove run in cases where there is only one run
-        keyedData.forEach((el) => el.key = el.key.split(" ")[1]);
+      // Remove run in cases where there is only one run
+      keyedData.forEach((el) => (el.key = el.key.split(" ")[1]));
     }
 
     const keyedComparandData =
-<<<<<<< HEAD
-      this.props.comparandMeta &&
-      this.props.comparandMeta.map(metaToKeyedData);
-    if (keyedComparandData && this.props.comparandMeta.length && !isMultiRun(this.props.comparandMeta)) {
-        keyedComparandData.forEach((el) => el.key = el.key.split(" ")[1]);
+      this.props.comparandMeta && this.props.comparandMeta.map(metaToKeyedData);
+    if (
+      keyedComparandData &&
+      this.props.comparandMeta.length &&
+      !isMultiRun(this.props.comparandMeta)
+    ) {
+      keyedComparandData.forEach((el) => (el.key = el.key.split(" ")[1]));
     }
-=======
-      this.props.comparandMeta && this.props.comparandMeta.map(metaToKeyedData);
->>>>>>> ee575a5f
 
     const dataGroupedByKey = _.groupBy(keyedData, "key");
     const comparandDataGroupedByKey =
@@ -98,16 +84,8 @@
         <TableHeaderColumn dataField="end_date" width={"10%"}>
           End Date
         </TableHeaderColumn>
-<<<<<<< HEAD
-        <TableHeaderColumn
-          dataField='yearly'
-          width={'10%'}
-        >
+        <TableHeaderColumn dataField="yearly" width={"10%"}>
           Annual?
-=======
-        <TableHeaderColumn dataField="yearly" width={"10%"}>
-          Yearly?
->>>>>>> ee575a5f
         </TableHeaderColumn>
         <TableHeaderColumn dataField="seasonal" width={"10%"}>
           Seasonal?
