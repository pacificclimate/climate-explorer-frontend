--- conflicted
+++ resolved
@@ -27,31 +27,17 @@
       render: (props) => <DualAppController {...props} />,
     },
     {
-<<<<<<< HEAD
-      label: 'Single Variable CMIP6',
-      info: 'View a single climate variable from a selected GCM and emission scenario in the CMIP6 experiments.',
-      subpath: 'climo/:ensemble_name(ce_cmip6_mbcn)',
-      navSubpath: 'climo/ce_cmip6_mbcn',
-      render: (props) => <SingleAppController {...props} />,
-    },
-    {
-      label: 'Compare Variables CMIP6',
-      info: 'Simulataneously view and compare two climate variables from a selected GCM and emission scenario in the CMIP6 experiments.',
-      subpath: 'compare/:ensemble_name(ce_cmip6_mbcn)',
-      navSubpath: 'compare/ce_cmip6_mbcn',
-=======
       label: "Single Variable CMIP6",
       info: "View a single climate variable from a selected GCM and emission scenario in the CMIP6 experiments.",
-      subpath: "climo/:ensemble_name(ce_cmip6)",
-      navSubpath: "climo/ce_cmip6",
+      subpath: "climo/:ensemble_name(ce_cmip6_mbcn)",
+      navSubpath: "climo/ce_cmip6_mbcn",
       render: (props) => <SingleAppController {...props} />,
     },
     {
       label: "Compare Variables CMIP6",
       info: "Simulataneously view and compare two climate variables from a selected GCM and emission scenario in the CMIP6 experiments.",
-      subpath: "compare/:ensemble_name(ce_cmip6)",
-      navSubpath: "compare/ce_cmip6",
->>>>>>> ee575a5f
+      subpath: "compare/:ensemble_name(ce_cmip6_mbcn)",
+      navSubpath: "compare/ce_cmip6_mbcn",
       render: (props) => <DualAppController {...props} />,
     },
     {
