import PropTypes from 'prop-types';
import React from 'react';
import { Row, Col, ControlLabel } from 'react-bootstrap';

import _ from 'underscore';

import DataGraph from '../DataGraph/DataGraph';
<<<<<<< HEAD
import styles from './TimeSeriesGraph.module.css';
=======
import ExportButtons from '../ExportButtons';
import { exportDataToWorksheet } from '../../../core/export';
import styles from './TimeSeriesGraph.css';
>>>>>>> 01c19d2d
import {
  validateAnnualCycleData,
  validateUnstructuredTimeseriesData,
} from '../../../core/util';
import { getTimeseries } from '../../../data-services/ce-backend';
import {
  blankGraphSpec,
  displayError, multiYearMeanSelected,
  noDataMessageGraphSpec, shouldLoadData,
} from '../graph-helpers';


// This component renders a graph of the spatially averaged values of a
// non-temporally averaged dataset over time.
//
// The component is generalized by two function props, `getMetadata`
// and `dataToGraphSpec`, which respectively return metadata describing the
// the datasets to display, and return a graph spec for the graph proper.

export default class TimeSeriesGraph extends React.Component {
  static propTypes = {
    meta: PropTypes.array,
    area: PropTypes.string,
    getMetadata: PropTypes.func,
    // `getMetadata` returns the metadata describing the datasets to
    // be displayed in this component.
    // A different function is passed by different clients to specialize
    // this general component to particular cases (single vs. dual controller).
    dataToGraphSpec: PropTypes.func,
    // `dataToGraphSpec` converts data (monthly, seasonal, annual cycle data)
    // to a graph spec.
    // A different function is passed by different clients to specialize
    // this general component to particular cases (single vs. dual controller).
  };

  constructor(props) {
    super(props);

    this.state = {
      graphSpec: blankGraphSpec,
    };
  }

  displayNoDataMessage = (message) => {
    //Removes all data from the graph and displays a message
    this.setState({
      graphSpec: noDataMessageGraphSpec(message),
    });
  };

  getAndValidateTimeseries(metadata, area) {
    const validate = multiYearMeanSelected(this.props) ?
      validateAnnualCycleData :
      validateUnstructuredTimeseriesData;
    return (
      getTimeseries(metadata, area)
        .then(validate)
        .then(response => response.data)
    );
  }

  loadGraph() {
    // Fetch data for graph, then convert it to a graph spec and set state
    // accordingly.

    if (!shouldLoadData(this.props, this.displayNoDataMessage)) {
      return;
    }

    const metadatas = this.props.getMetadata().filter(metadata => !!metadata);
    const timeseriesPromises = metadatas.map(metadata =>
      this.getAndValidateTimeseries(metadata, this.props.area)
    );

    Promise.all(timeseriesPromises).then(data => {
      this.setState({
        graphSpec: this.props.dataToGraphSpec(metadatas, data),
      });
    }).catch(error => {
      displayError(error, this.displayNoDataMessage);
    });
  }

  // Lifecycle hooks

  componentDidMount() {
    this.loadGraph();
  }

  componentDidUpdate(prevProps, prevState) {
    if (
      prevProps.meta !== this.props.meta ||
      prevProps.area !== this.props.area ||
      prevState.timeOfYear !== this.state.timeOfYear
    ) {
      this.loadGraph();
    }
  }

  // User event handlers
  exportData(format) {
    exportDataToWorksheet(
      'raw_timeseries',
      _.pick(this.props, 'model_id', 'variable_id', 'experiment', 'meta'),
      this.state.graphSpec,
      format,
      null
    );
  }

  handleExportXlsx = this.exportData.bind(this, 'xlsx');
  handleExportCsv = this.exportData.bind(this, 'csv');
 
  render() {
    return (
      <React.Fragment>
        <Row>
          <Col lg={6} md={6} sm={6}>
            <ExportButtons
              onExportXlsx={this.handleExportXlsx}
              onExportCsv={this.handleExportCsv}
            />
          </Col>
        </Row>
        <Row>
          <Col>
            <DataGraph {...this.state.graphSpec}/>
            <ControlLabel className={styles.graphlabel}>
              Highlight a time span on lower graph to see more detail
            </ControlLabel>
          </Col>
        </Row>
      </React.Fragment>
    );
  }
}<|MERGE_RESOLUTION|>--- conflicted
+++ resolved
@@ -5,13 +5,9 @@
 import _ from 'underscore';
 
 import DataGraph from '../DataGraph/DataGraph';
-<<<<<<< HEAD
-import styles from './TimeSeriesGraph.module.css';
-=======
 import ExportButtons from '../ExportButtons';
 import { exportDataToWorksheet } from '../../../core/export';
-import styles from './TimeSeriesGraph.css';
->>>>>>> 01c19d2d
+import styles from './TimeSeriesGraph.module.css';
 import {
   validateAnnualCycleData,
   validateUnstructuredTimeseriesData,
@@ -124,7 +120,7 @@
 
   handleExportXlsx = this.exportData.bind(this, 'xlsx');
   handleExportCsv = this.exportData.bind(this, 'csv');
- 
+
   render() {
     return (
       <React.Fragment>
