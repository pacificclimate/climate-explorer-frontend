--- conflicted
+++ resolved
@@ -45,11 +45,7 @@
 
     // arrange the graph so that the highest-resolution data is most visible.
     function rankByTimeResolution(series) {
-<<<<<<< HEAD
-      var resolutions = ['Annual', 'Seasonal', 'Monthly'];
-=======
-      var resolutions = ["Yearly", "Seasonal", "Monthly"];
->>>>>>> ee575a5f
+      var resolutions = ["Annual", "Seasonal", "Monthly"];
       for (let i = 0; i < 3; i++) {
         if (series[0].search(resolutions[i]) !== -1) {
           return i;
