app:
  title: PCIC Climate Explorer

# Bits and chunks used repeatedly in other parts of this document.
# (Referred to in other elements via `${$$.components}`.)
# For sanity, let's keep these in alphabetical order.
components:
  cddCaution: |
    Please note the distinction between the variable we label `cdd`,
    meaning cooling degree-days, and the Climdex variable `CDD`,
    meaning maximum length of dry spell, which we label `cddETCCDI`.
  climdexUrl: https://www.climdex.org/learn/indices
  contacts:
    csg:
      name: Computational Support Group
      email: climate@uvic.ca
      link: "[${$$.components.contacts.csg.name}](mailto:${$$.components.contacts.csg.email})"
    science:
      # For now, we are directing all inquiries to CSG, and will direct
      # as necessary.
      name: ${$$.components.contacts.csg.name}
      email: ${$$.components.contacts.csg.email}
      link: "[${$$.components.contacts.science.name}](mailto:${$$.components.contacts.science.email})"
  gcmDefn: |
    A [GCM (General Circulation Model)](http://www.ipcc-data.org/guidelines/pages/gcm_guide.html') is
    a numerical model representing
    physical processes in the atmosphere, ocean, cryosphere and land surface
    of the Earth.
    GCMs are the most advanced tools currently available for simulating the
    response of the global climate system to increasing greenhouse gas
    concentrations.
  monthlyAnnualVarNameAmbiguityCaution: |
    Unlike most Climdex variable names used in PCEX,
    this variable name can refer to either an annual version
    (calculation spanning a calendar year) or to the standard
    Climdex monthly version. The distinction is shown in the
    English description part of labels in selectors, so that the
    meaning in each specific context is unambiguous.

help:
  faq:
    title: "# Frequently Asked Questions"
    intro: |
      The content of our FAQ is driven by our users' needs and questions.

      At present, we have relatively few questions and answers here,
      because we don't yet know what you, our user, needs to know.
      Please [email us](mailto:${$$.components.contacts.csg.email})
      with questions you would like to see in the FAQ.

    items:
      - question: Which model should I select?
        answer: |
          Canada's own General Circulation Model, CanESM2/CanESM5 (CMIP5/CMIP6 respectively), is the most representative
          model for Canada. It is a good default choice if you do not have
          specialized needs that would be better represented by a different model.

      - question: What emissions scenario should I select?
        answer: |
          The worst-case emissions scenarios, RCP 8.5 and SSP 5-8.5
          (presented in the selectors as `Historical, then RCP 8.5` and `Historical, then SSP 5-8.5` for CMIP5 and CMIP6 respectively),
          are good choices for making decisions that adapt to climate change.

      - question: How can I upload a polygon successfully?
        answer: |
          Climate Explorer's polygon upload feature currently has some known
          problems. These are slated to be fixed, but in the meantime, here
          is a guide to successfully uploading a polygon

          ## Summary

          Below is a summary of recommendations and workarounds.

          1. **File format**: It is probably best to upload
          [GeoJSON](https://en.wikipedia.org/wiki/GeoJSON) files
          (file extension `.geojson` or `.json`). Why?

             1. There may be additional problems with Shapefiles.

             1. GeoJSON files are human readable and easy to manipulate using
            a text editor into the form you need (e.g., Multipolygon, etc.;
            see below).

          1. **CRS**: Express coordinates in [EPSG:4326](https://epsg.io/4326)
          (a.k.a. WGS:84; standard long-lat coordinates).

          1. **Polygon length**: Limit your polygons to a maximum of 100 vertices.
          This will not affect the accuracy of the results you get from
          Climate Explorer. If you have much more detailed polygons, there
          are GIS tools that can decimate them for you.

          1. **GeoJSON content type**: If it is important to average over more than one polygon,
          encode that collection as a Multipolygon.
          Otherwise place your polygons into separate files, and upload
          each file as needed.

          ## File format

          We have reports from users that they also have problems with
          Shapefiles. We have not yet investigated these reports,
          so our current recommandation is to use
          [GeoJSON](https://en.wikipedia.org/wiki/GeoJSON).

          GeoJSON is a text file format, employing the widely used
          [JSON](https://en.wikipedia.org/wiki/JSON) standard, that is easy to
          understand and modify.
          If your GeoJSON file (of whatever provenance)
          needs to be changed to be compatible with Climate Explorer,
          it should be fairly easy to change using any text editor.

          There are online tools for converting shapefiles (and other formats)
          to GeoJSON. A search with the phrase "convert shapefile to geojson"
          will turn up several candidates.

          ## CRS (Coordinate Reference System)

          Coordinates in any file uploaded to Climate Explorer must be in
          standard long-lat coordinates ([EPSG:4326](https://epsg.io/4326)).

          It is simplest if you can generate your files directly in EPSG:4325
          coordinates.

          However, if your files are in a different coordinate system,
          there are tools for converting them.
          One such tool, useful if you are a user of Node.js, is
          [reproject](https://github.com/perliedman/reproject).

          ## Polygon length

          Climate Explorer cannot handle polygons with more than about
          400 vertices (coordinates).

          (In principle there is no problem with complicated polygons, but
          currently there is a limitation on the length of data we can send
          from the client application (in the browser) to the Climate Explorer
          backend.)

          If you have large polygons (many vertices), we suggest that you
          define simpler (less detailed) boundaries for these polygons,
          using 100 or fewer coordinates per polygon.
          This is very unlikely to make any significant difference to the
          results you get from Climate Explorer. Our datasets are relatively
          coarse spatially, and so the set of grid cells over which spatial
          averaging is done is likely to be either identical or very similar --
          so similar that there would be no significant difference.

          ## GeoJSON content type

          CE does handle both FeatureCollections and Multipolygons. However ...

          * ​With FeatureCollections, only one (the textually first in the file)
          of the polygons can be active at one time.
          The others are displayed, but inactive, which is to say that they
          do not participate in the spatial averaging.
          There is no way at present to have all polygons in a
          FeatureCollection contribute to the spatial averaging.
          This is not desirable behaviour but it is currently the case.

          * For technical reasons, all the polygons in a Multipolygon DO
          contribute to the spatial averaging.
          This may prompt you to revise how your GeoJSON files are structured.
          With a text editor, it is a relatively simple process to convert a
          FeatureCollection to a Multipolygon. Please refer to GeoJSON
          documentation for more information on these two formats.

      - question: How do I zoom in on the map?
        answer: |
          Click the **+** button to zoom in.

          Click the **-** button to zoom out.

          Alternatively, use the scroll wheel on your mouse, or, with a touch
          screen, pinch to zoom in and spread to zoom out.

      - question: |
          What are the small triangles in the column labels of tables
          like the Statistical Summary for?
        answer: |
          They are used to sort the table by that column.

          Click on a column header to sort by that column.

          Click again to change the direction of sorting.

      - question: |
          What is the difference between CMIP5 and CMIP6?
        answer: |
          Much of the data in Climate Explorer comes from the Coupled Model Intercomparison Project
          (CMIP) phases 5 and 6, which houses output from numerous global climate models. These datasets are
          referred to as the Canadian Downscaled Climate Scenarios - Univariate/Multivariate method from CMIP5 and CMIP6 (CanDCS-U5 and CanDCS-M6) respectively.

          For CMIP5, the downscaled scenarios in Climate Explorer are constructed from 27 GCMs and 3 Representative Concentration
          Pathways (RCPs). The climatologies for these scenarios can be accessed using the `Single Variable` and `Compare Variables`
          tabs, and the daily model output can be accessed [here on the PCIC data portal](https://data.pacificclimate.org/portal/downscaled_gcms/map/).

          For CMIP6, the downscaled scenarios in Climate Explorer are constructed from 26 GCMs and 3 Shared Socioeconomic
          Pathways (SSPs). The climatologies for these scenarios can be accessed using the `Single Variable CMIP6` and `Compare Variables CMIP6`
          tabs, and the daily model output can be accessed [here on the PCIC data portal](https://data.pacificclimate.org/portal/downscaled_cmip6_multi/map/).

  general:
    # This chunk is partway to being ready for presenting the sections as
    # separate pages. The real organization of the whole Help data block should
    # be approximately as follows:
    #
    # help:
    #   components:
    #     ...
    #   pages:
    #     - label: <Page label>
    #       subpath: <Page subpath>
    #       title: '# <Section title>'
    #       content: |
    #         <Section content>
    #
    # Currently, help.general.sections contains just the content component
    # of the above structure. But it's a start.
    title: "# Help: General"
    sections:
      - |
        ## Overview

        ### What it is

        PCIC Climate Explorer (PCEX) is an interactive web application that
        runs in your browser. It displays data derived from climate models in a
        variety of ways, including maps, graphs and data tables.

        ### Purpose

        PCEX’s purpose is to help you do the following things:

        * Discover what data derived from climate models is available through the
        tool.

        * Select datasets based on the model that produced the data, the
        emissions scenario that drove the model, and the variable of interest.

        * Visualize a selected dataset in a variety of ways, including:

          * geospatially (on an interactive map)

          * as one or more graphs, typically presenting change over time

          * as a statistical summary table

        * Download the data shown in a visualization as an Excel compatible
        table or a CSV file.

        ### Application elements

        It helps to have a little terminology for the various parts of the
        PCEX user interface.

        ![Application UI parts](${IMAGES}/app_ui_parts.png)

      - |
        ## Data available in PCEX

        There are four types of data available in PCEX.
        (Click on a heading to expand the full explanation of each type.)

        ### Model output

        Daily temperature and precipitation data output
        by global or regional climate models based on a
        combination of historical data and possible future greenhouse
        gas projections. The data is averaged by month over thirty year
        periods; there are six such periods, three historical and three projected.
        For CMIP5, these periods are from 1961-2100, whereas
        for CMIP6, they are from 1971-2100. This data is available for all of Canada.

        * **`pr`**

          Precipitation at ground level

        * **`tasmax`**

          Daily maximum near-surface air temperature

        * **`tasmin`**

          Daily minimum near-surface air temperature
          
        * **`tas`** (only CMIP6)
        
          Daily mean near-surface air temperature

        * **`prsn`** (CMIP5) / **`snow`** (CMIP6)

          Precipitation at ground level while mean daily temperature is below freezing
<<<<<<< HEAD
          
        * **`rain`** (only CMIP6)
        
          Precipitation at ground level while mean daily temperature is above freezing
        
=======

>>>>>>> ee575a5f
        ### Climdex (climate extremes indices)

        Measures of weather extremes calculated from model output.
        Climdex defines 27 [climate extremes indices](${$$.components.climdexUrl}),
        encompassing extreme precipitation, extremes of temperature,
        or lack thereof in different ways.
        This is a heterogeneous data collection with some monthly,
        some seasonal, and some annual resolution data. The data is
        averaged over 30 year periods; there are six such periods, three historical and three projected.
        For CMIP5, these periods are from 1961-2100, whereas
        for CMIP6, they are from 1971-2100. This data is available for all of Canada.

        * **`altcddETCCDI`** (only CMIP5)
          
          Dry spell duration index spanning years:
          Maximum number of consecutive days in one year with less
          than 1 mm of precipitation.

          This is an alternative version of the Climdex variable
          [`CDD`](${$$.components.climdexUrl}/#index-CDD).
          It represents the full length of continuous dry spells
          that extend across the (artifical) December-January boundary
          of a calendar year.

          ${$$.components.cddCaution}

        * **`altcsdiETCCDI`** (only CMIP5)
          
          Cold spell duration index spanning years:
          Count of days with at least 6 consecutive days when
          daiy minimum temperature &lt; 10th percentile.

          This is an alternative version of the Climdex variable
          [`CSDI`](${$$.components.climdexUrl}/#index-CSDI).
          It represents the full length of continuous cold spells
          that extend across the (artifical) December-January boundary
          of a calendar year.
          

        * **`altcwdETCCDI`** (only CMIP5)
          
          Maximum length of wet spell spanning years:
          Maximum number of consecutive days with at
          least 1 mm of precipitation.

          This is an alternative version of the Climdex variable
          [`CWD`](${$$.components.climdexUrl}/#index-CWD).
          It represents the full length of continuous wet spells
          that extend across the (artifical) December-January boundary
          of a calendar year.
          

        * **`altwsdiETCCDI`** (only CMIP5)
          
          Warm spell duration index spanning years:
          Count of days with at least 6 consecutive days when
          daily maximum temperature &gt; 90th percentile.
           
          This is an alternative version of the Climdex variable
          [`WSDI`](${$$.components.climdexUrl}/#index-WSDI).
          It represents the full length of continuous warm spells
          that extend across the (artifical) December-January boundary
          of a calendar year.
          

        * **`cddETCCDI`** 
          
          Maximum length of dry spell:
          Maximum number of consecutive days with less than 1 mm of
          precipitation.

          For details, see [Climdex variable `CDD`](${$$.components.climdexUrl}/#index-CDD).
           
          ${$$.components.cddCaution}

        * **`csdiETCCDI`** 
          
          Cold spell duration index:
          Annual count of days with at least 6 consecutive days when
          daiy minimum temperature &lt; 10th percentile.

          For details, see [Climdex variable `CSDI`](${$$.components.climdexUrl}/#index-CSDI).

        * **`cwdETCCDI`** 
          
          Maximum length of wet spell:
          Maximum number of consecutive days with at least 1 mm of
          precipitation.

          For details, see [Climdex variable `CWD`](${$$.components.climdexUrl}/#index-CWD).

        * **`dtrETCCDI`** 
          
          Mean diurnal temperature range:
          Monthly mean difference between daily maximum temperature
          and daily minimum temperature.

          For details, see [Climdex variable `DTR`](${$$.components.climdexUrl}/#index-DTR).

        * **`fdETCCDI`** 
          
          Number of frost days:
          Annual count of days when daily minimum temperature.
          &lt; 0&deg;C.

          For details, see [Climdex variable `FD`](${$$.components.climdexUrl}/#index-FD).

        * **`gslETCCDI`** 
          
          Growing season length.

          For details, see [Climdex variable `GSL`](${$$.components.climdexUrl}/#index-GSL).

        * **`idETCCDI`** 
          
          Number of icing days:
          Annual count of days when daily maximum temperature.
          &lt; 0&deg;C.

          For details, see [Climdex variable `ID`](${$$.components.climdexUrl}/#index-ID).

        * **`prcptotETCCDI`** 
          
          Annual total precipitation in wet days.

          For details, see [Climdex variable `PRCPTOT`](${$$.components.climdexUrl}/#index-PRCPTOT).

        * **`r10mmETCCDI`** 
          
          Annual count of days with at least 10 mm of precipitation.

          For details, see [Climdex variable `R10mm`](${$$.components.climdexUrl}/#index-R10mm).

        * **`r1mmETCCDI`** 
          
          Annual count of days with at least 1 mm of precipitation.

          For details, see [Climdex variable `Rnnmm`](${$$.components.climdexUrl}/#index-Rnnmm).

        * **`r20mmETCCDI`** 
          
          Annual count of days with at least 20 mm of precipitation.

          For details, see [Climdex variable `R20mm`](${$$.components.climdexUrl}/#index-R20mm).

        * **`r95pETCCDI`** 
          
          Annual total precipitation when daily precipitation exceeds the
          95th percentile of wet day precipitation

          For details, see [Climdex variable `R95pTOT`](${$$.components.climdexUrl}/#index-R95pTOT).

        * **`r99pETCCDI`** 
          
          Annual total precipitation when daily precipitation exceeds the
          99th percentile of wet day precipitation

          For details, see [Climdex variable `R99pTOT`](${$$.components.climdexUrl}/#index-R99pTOT).

        * **`rx1dayETCCDI`** 
          
          Annual Maximum 1-day Precipitation

          For details, see [Climdex variable `Rx1day`](${$$.components.climdexUrl}/#index-Rx1day).

          ${$$.components.monthlyAnnualVarNameAmbiguityCaution}

        * **`rx1dayETCCDI`** 
          
          Monthly Maximum 1-day Precipitation

          For details, see [Climdex variable `Rx1day`](${$$.components.climdexUrl}/#index-Rx1day).

          ${$$.components.monthlyAnnualVarNameAmbiguityCaution}

        * **`rx5dayETCCDI`** 
          
          Annual Maximum Consecutive 5-day Precipitation

          For details, see [Climdex variable `Rx5day`](${$$.components.climdexUrl}/#index-Rx5day).

          ${$$.components.monthlyAnnualVarNameAmbiguityCaution}

        * **`rx5dayETCCDI`** 
          
          Monthly Maximum Consecutive 5-day Precipitation

          For details, see [Climdex variable `Rx5day`](${$$.components.climdexUrl}/#index-Rx5day).

          ${$$.components.monthlyAnnualVarNameAmbiguityCaution}

        * **`sdiiETCCDI`** 
          
          Simple precipitation intensity index.

          For details, see [Climdex variable `SDII`](${$$.components.climdexUrl}/#index-SDII).

        * **`suETCCDI`** 
          
          Number of summer days:
          Annual count of days when daily maximum temperature &gt; 25&deg;C.

          For details, see [Climdex variable `SU`](${$$.components.climdexUrl}/#index-SU).

        * **`tn10pETCCDI`** 
          
          Percentage of days when daily minimum temperature is below the
          10th percentile.

          For details, see [Climdex variable `TN10p`](${$$.components.climdexUrl}/#index-TN10p).

        * **`tn90pETCCDI`** 
          
          Percentage of days when daily minimum temperature is above the
          90th percentile

          For details, see [Climdex variable `TN90p`](${$$.components.climdexUrl}/#index-TN90p).

        * **`tnnETCCDI`** 
          
          Annual minimum of daily minimum temperature

          For details, see [Climdex variable `TNn`](${$$.components.climdexUrl}/#index-TNn).

          ${$$.components.monthlyAnnualVarNameAmbiguityCaution}

        * **`tnnETCCDI`** 
          
          Monthly minimum of daily minimum temperature

          For details, see [Climdex variable `TNn`](${$$.components.climdexUrl}/#index-TNn).

          ${$$.components.monthlyAnnualVarNameAmbiguityCaution}

        * **`tnxETCCDI`** 
          
          Annual maximum of daily minimum temperature

          For details, see [Climdex variable `TNx`](${$$.components.climdexUrl}/#index-TNx).

          ${$$.components.monthlyAnnualVarNameAmbiguityCaution}

        * **`tnxETCCDI`** 
          
          Monthly maximum of daily minimum temperature

          For details, see [Climdex variable `TNx`](${$$.components.climdexUrl}/#index-TNx).

          ${$$.components.monthlyAnnualVarNameAmbiguityCaution}

        * **`trETCCDI`** 
          
          Number of tropical nights:
          Annual count of days when daily minimum temperature) exceeds 20&deg;C.

          For details, see [Climdex variable `TR`](${$$.components.climdexUrl}/#index-TR).

        * **`tx10pETCCDI`** 
          
          Percentage of days when daily maximum temperature is below the
          10th percentile

          For details, see [Climdex variable `TX10p`](${$$.components.climdexUrl}/#index-TX10p).

        * **`tx90pETCCDI`** 
          
          Percentage of days when daily maximum temperature is above the
          90th percentile

          For details, see [Climdex variable `TX90p`](${$$.components.climdexUrl}/#index-TX90p).

        * **`txnETCCDI`** 
          
          Annual minimum of daily maximum temperature

          For details, see [Climdex variable `TXn`](${$$.components.climdexUrl}/#index-TXn).

          ${$$.components.monthlyAnnualVarNameAmbiguityCaution}

        * **`txnETCCDI`** 
          
          Monthly minimum of daily maximum temperature

          For details, see [Climdex variable `TXn`](${$$.components.climdexUrl}/#index-TXn).

          ${$$.components.monthlyAnnualVarNameAmbiguityCaution}

        * **`txxETCCDI`** 
          
          Annual maximum of daily maximum temperature

          For details, see [Climdex variable `TXx`](${$$.components.climdexUrl}/#index-TXx).

          ${$$.components.monthlyAnnualVarNameAmbiguityCaution}

        * **`txxETCCDI`** 
          
          Monthly maximum of daily maximum temperature

          For details, see [Climdex variable `TXx`](${$$.components.climdexUrl}/#index-TXx).

          ${$$.components.monthlyAnnualVarNameAmbiguityCaution}

        * **`wsdiETCCDI`** 
          
          Warm spell duration index:
          Count of days with at least 6 consecutive days when
          daily maximum temperature &gt; 90th percentile.

          For details, see [Climdex variable `WSDI`](${$$.components.climdexUrl}/#index-WSDI).

        ### Degree-day variables

        Calculated from model output, a degree-day variable
        counts how many days fall below or above a given temperature
        threshold multiplied by how many degrees the threshold is exceeded,
        over a period of a season or year.
        The data is averaged over six thirty year periods, three historical and three projected.
        For CMIP5, these periods are from 1961-2100, whereas
        for CMIP6, they are from 1971-2100. This data is available for all of Canada.

        A degree-day is a measure of how much
        the actual temperature (usually the mean average temperature)
        falls either above or below a threshold temperature that
        represents a temperature of
        interest (e.g., freezing, temperature at which cooling is
        required).
        For a given degree-day measure,
        the difference is only counted when the actual
        temperature is either above or below the threshold,
        the condition (above, below) being given as part of the
        measure's definition.
        One degree day is one day with a temperature
        difference from threshold of 1 degree (in Canada, &deg;C).
        A day with a temperature difference of 3 degrees represents
        3 degree-days. The total degree-days over a given period
        (e.g., a month, a year) is the total degree-days for each day
        in that period, always respecting both the threshold and the
        condition (above, below) in counting each day. This means that
        when both seasonal and annual degree day data are viewed in a
        chart or table, the annual values will be larger, as they 
        represent the sum of the seasonal values.

        * **`cdd`**

          Cooling Degree Days: Degree-days during the specified time 
          period above 18&deg;C.

        * **`hdd`**

          Heating Degree Days: Degree-days during the specified time 
          period below 18&deg;C.

        * **`gdd`**

          Growing Degree Days: Degree-days during the specified time 
          period above 5&deg;C.

        * **`fdd`**

          Frost Degree Days: Degree-days during the specified time 
          period below 0&deg;C.
<<<<<<< HEAD
        
        ### Return period/level variables
=======

        ### Return period variables
>>>>>>> ee575a5f

        A return period/level variable (for CMIP5/CMIP6 respectively) describes extreme temperature or
        precipitation events that would be expected to occur once
        during a specified "return period," for example once every
        20 years.
        These datasets are calculated from model output using a
        generalized extreme value distribution.
        This data is available for six thirty year climatological
        periods, three historical and three projected.
        For CMIP5, these periods are from 1961-2100, whereas
        for CMIP6, they are from 1971-2100. This data is available for all Canada.

        * **`rp5pr`** / **`rl5pr`**

          5-year annual maximum one day precipitation amount
          
        * **`rl10pr`**

          10-year annual maximum one day precipitation amount
          
        * **`rp20pr`** / **`rl20pr`**

          20-year annual maximum one day precipitation amount
          
        * **`rl25pr`**

          25-year annual maximum one day precipitation amount
          
        * **`rl30pr`**

          30-year annual maximum one day precipitation amount
          
        * **`rp50pr`** / **`rl50pr`**

          50-year annual maximum one day precipitation amount
          
        * **`rp5tasmax`** / **`rl5tasmax`**

          5-year annual maximum daily maximum temperature
          
        * **`rl10tasmax`**

          10-year annual maximum daily maximum temperature
          
        * **`rp20tasmax`** / **`rl20tasmax`**

          20-year annual maximum daily maximum temperature
          
        * **`rl25tasmax`**

          25-year annual maximum daily maximum temperature
          
        * **`rl30tasmax`**

          30-year annual maximum daily maximum temperature
          
        * **`rp50tasmax`**

          50-year annual maximum daily maximum temperature
          
        * **`rp5tasmin`** / **`rl5tasmin`**

          5-year annual minimum daily minimum temperature
          
        * **`rl10tasmin`**

          10-year annual minimum daily minimum temperature
          
        * **`rp20tasmin`** / **`rl20tasmin`**

          20-year annual minimum daily minimum temperature
          
        * **`rl25tasmin`**

          25-year annual minimum daily minimum temperature
          
        * **`rl30tasmin`**

          30-year annual minimum daily minimum temperature
          
        * **`rp50tasmin`**

          50-year annual minimum daily minimum temperature
          
          
        ### Annual maximum streamflow quantiles

        The streamflow quantiles describe daily extreme streamflow events
        that would be expected to occur once during a specified 
        "return period," for example once every 20 years. 
        These datasets are calculated empirically from VIC-GL
        simulated streamflow driven with the CanESM2 large ensemble,
        which is forced by the RCP8.5 concentration pathway scenario. 
        The data is available for the period 1951 to 2100 and is divided
        into a baseline period of 1951-2001 and eight overlapping
        thirty-year periods of 2001-2031, 2011-2041, 2021-2051,
        2031-2061, 2041-2071, 2051-2081, 2061-2091 and 2071-2100.
        This data is available for the Fraser River basin above
        tidewater and the Peace River basin above Peace River,
        Alberta. Each quantile estimate is also provided with the 95%
        sampling interval provided as the 2.5th and 97.5th percentiles.


        * **`rp2streamflow`**

          2-year annual maximum one day streamflow
          
        * **`rp5streamflow`**

          5-year annual maximum one day streamflow

        * **`rp10streamflow`**

          10-year annual maximum one day streamflow

        * **`rp20streamflow`**

          20-year annual maximum one day streamflow
          
        * **`rp50streamflow`**

          50-year annual maximum one day streamflow
          
        * **`rp100streamflow`**

          100-year annual maximum one day streamflow
          
        * **`rp200streamflow`**

          200-year annual maximum one day streamflow

        ### Change factors for annual maximum atreamflow quantiles

        Change factors for the streamflow quantiles describe the change
        in daily extreme streamflow events for a specified return period
        and are estimated as the ratio of future to baseline (1951-2000)
        design flow value. Change factors are available for eight
        overlapping thirty-year periods of 2001-2031, 2011-2041,
        2021-2051, 2031-2061, 2041-2071, 2051-2081, 2061-2091 and
        2071-2100. This data is available for the Fraser River basin
        above tidewater and the Peace River basin above the town of Peace
        River, Alberta. Each change factor estimate is also provided with
        the 95% sampling interval provided as the 2.5th and 97.5th
        percentiles.


        * **`cfrp2streamflow`**

          change factor for 2-year annual maximum one day streamflow

        * **`cfrp5streamflow`**

          change factor for 5-year annual maximum one day streamflow

        * **`cfrp10streamflow`**

          change factor for 10-year annual maximum one day streamflow

        * **`cfrp20streamflow`**

          change factor for 20-year annual maximum one day streamflow

        * **`cfrp50streamflow`**

          change factor for 250-year annual maximum one day streamflow

        * **`cfrp100streamflow`**

          change factor for 100-year annual maximum one day streamflow

        * **`cfrp200streamflow`**

          change factor for 200-year annual maximum one day streamflow

      - |
        ## Models (GCMs)

        ${$$.components.gcmDefn}

        In PCEX, models are indentified by short codes.
        The following tables give the full name and provenance of these models.

        #### CMIP5

        * **`ACCESS1-0`**

          [Australian Community Climate and Earth System Simulator
            coupled model](http://www.bom.gov.au/jshess/docs/2013/bi1_hres.pdf)
            
        * **`BNU-ESM`**

          [Beijin Normal University
            Earth System Model](https://www.researchgate.net/publication/262954172_Description_and_basic_evaluation_of_BNU-ESM_version_1)

        * **`CCSM4`**

          [U.S. National Center for Atmospheric Research
            CCSM4 4.0 model](http://www.cesm.ucar.edu/models/ccsm4.0/)

        * **`CESM1-CAM5`**

          [Community Earth System Model version 1 that includes the Community Atmospheric Model version 5](https://journals.ametsoc.org/view/journals/clim/26/17/jcli-d-12-00572.1.xml)

        * **`CNRM-CM5`**

          [France Centre National de Recherches Météorologiques
            (National Centre for Meteorological Research)
            CNRM-CM5 model](http://www.umr-cnrm.fr/spip.php?article126&lang=en)

        * **`CSIRO-Mk3-6-0`**

          [Australia Commonwealth Scientific and Industrial Research Organisation
            CSIRO-Mk3.6.0 model](https://confluence.csiro.au/public/CSIROMk360)

        * **`CanESM2`**

          [Canadian Centre for Climate Modelling and Analysis
            ESM2 (Earth System Model ver. 2)](https://climate-modelling.canada.ca/climatemodeldata/cgcm4/CanESM2/index.shtml)

        * **`FGOALS-g2`**

          [China LASG
            (Laboratory of Numerical Modeling for Atmospheric Sciences
            and Geophysical Fluid Dynamics)
            FGOALS-g2 model](http://www.lasg.ac.cn/fgoals/index2.asp)

        * **`GFDL-CM3`**

          [U.S. Geophysical Fluid Dynamics Laboratory
            Coupled Physical Model CM3](https://www.gfdl.noaa.gov/coupled-physical-model-cm3/)

        * **`GFDL-ESM2G`**

          [U.S. Geophysical Fluid Dynamics Laboratory
            ESM2G model](https://www.gfdl.noaa.gov/earth-system-model/)

        * **`GFDL-ESM2M`**

          [U.S. Geophysical Fluid Dynamics Laboratory
            ESM2M model](https://www.gfdl.noaa.gov/earth-system-model/)

        * **`HadGEM2-AO`**

          [U.K. Met Office
            HadGEM2 AO
            (Troposphere, Land Surface &amp; Hydrology,
            Aerosols, Ocean &amp; Sea-ice) model](https://www.geosci-model-dev.net/4/723/2011/gmd-4-723-2011.pdf)

        * **`HadGEM2-CC`**

          [U.K. Met Office
            HadGEM2 CC
            (Troposphere, Land Surface &amp; Hydrology,
            Aerosols, Ocean &amp; Sea-ice, Terrestrial
            Carbon Cycle, Ocean Biogeochemistry)](https://www.geosci-model-dev.net/4/723/2011/gmd-4-723-2011.pdf)

        * **`HadGEM2-ES`**

          [U.K. Met Office
            HadGEM2 ES
            (Troposphere, Land Surface & Hydrology,
            Aerosols, Ocean & Sea-ice, Terrestrial
            Carbon Cycle, Ocean Biogeochemistry,
            Chemistry)
            model](https://www.geosci-model-dev.net/4/723/2011/gmd-4-723-2011.pdf)

        * **`IPSL-CM5A-LR`**

          [France Institut Pierre Simon Laplace
            Climate Model 5A (low resolution)](https://gmd.copernicus.org/articles/13/3011/2020/gmd-13-3011-2020.pdf)
            
        * **`IPSL-CM5A-MR`**

          [France Institut Pierre Simon Laplace
            Climate Model 5A (medium resolution)](https://gmd.copernicus.org/articles/13/3011/2020/gmd-13-3011-2020.pdf)

        * **`MIROC-ESM`**

          [Japan Agency for Marine-Earth Science and Technology;
            Atmosphere and Ocean Research Institute;
            Centre for Climate System Research -
            National Institute for Environmental Studies
            MIROC-ESM
            (Model for Interdisciplinary Research on Climate
            Earth System Model)](https://www.researchgate.net/publication/253418457_MIROC-ESM_model_description_and_basic_results_of_CMIP5-20c3m_experiments)

        * **`MIROC-ESM-CHEM`**

          [Japan Agency for Marine-Earth Science and Technology;
            Atmosphere and Ocean Research Institute;
            Centre for Climate System Research -
            National Institute for Environmental Studies
            MIROC-ESM-CHEM
            (Model for Interdisciplinary Research on Climate
            Earth System Model with Atmospheric Chemistry)](https://www.researchgate.net/publication/253418457_MIROC-ESM_model_description_and_basic_results_of_CMIP5-20c3m_experiments)

        * **`MIROC5`**

          [Japan Agency for Marine-Earth Science and Technology;
            Atmosphere and Ocean Research Institute;
            Centre for Climate System Research -
            National Institute for Environmental Studies
            MIROC5
            (Model for Interdisciplinary Research on Climate, ver. 5)](https://journals.ametsoc.org/doi/10.1175/2010JCLI3679.1)

        * **`MPI-ESM-LR`**

          [Germany Max Planck Institute
            ESM-LR (Earth System Model - low resolution)](https://www.mpimet.mpg.de/en/science/models/mpi-esm/)
            
        * **`MPI-ESM-MR`**

          [Germany Max Planck Institute
            ESM-MR (Earth System Model - medium resolution)](https://www.mpimet.mpg.de/en/science/models/mpi-esm/)

        * **`MRI-CGCM3`**

          [Japan Meteorological Research Institute
            CCGM3 model](https://www.jstage.jst.go.jp/article/jmsj/90A/0/90A_2012-A02/_pdf)

        * **`NorESM1-M`**

          [Norwegian Climate Center (NCC)
            Norwegian Earth System Model version 1 (medium resolution)](https://gmd.copernicus.org/articles/6/687/2013/)
            
        * **`NorESM1-ME`**

          [Norwegian Climate Center (NCC)
            Norwegian Earth System Model version 1 (prognostic biogeochemical cycling)](https://gmd.copernicus.org/articles/6/687/2013/)

        * **`bcc-csm1-1`**

          [China Beijing Climate Center
            Climate System Model version 1.1](http://forecast.bcccsm.ncc-cma.net/web/channel-63.htm)

        * **`bcc-csm1-1-m`**

          [China Beijing Climate Center
            Climate System Model version 1.1 (moderate resolution)](http://forecast.bcccsm.ncc-cma.net/web/channel-63.htm)

        * **`inmcm4`**

          [Russia Institute for Numerical Mathematics
            Climate Model Version 4](https://www.researchgate.net/publication/227251252_Simulating_present-day_climate_with_the_INMCM40_coupled_model_of_the_atmospheric_and_oceanic_general_circulations)

        #### CMIP6

        * **`ACCESS-CM2`**

          [Australian Community Climate and Earth System Simulator
            coupled model ver. 2](https://research.csiro.au/access/about/cm2/)

        * **`ACCESS-ESM1-5`**

          [Australian Community Climate and Earth System Simulator
            Earth System Model ver 1.5](https://research.csiro.au/access/about/esm1-5/)
            
        * **`BCC-CSM2-MR`**

          [China Beijing Climate Center
            Climate System Model version 2 (medium-resolution)](https://gmd.copernicus.org/articles/12/1573/2019/)
            
        * **`CMCC-ESM2`**

          [Italy Centro Euro-Mediterraneo sui Cambiamenti Climatici
            (Euro-Mediterranean Center on Climate Change)
            Earth System Model ver. 2](https://www.cmcc.it/models/cmcc-esm-earth-system-model)
            
        * **`CNRM-CM6-1`**

          [France Centre National de Recherches Météorologiques
            (National Centre for Meteorological Research)
            CNRM-CM6-1 model](http://www.umr-cnrm.fr/cmip6/spip.php?article11)
            
        * **`CNRM-ESM2-1`**

          [France Centre National de Recherches Météorologiques
            (National Centre for Meteorological Research)
            CNRM-ESM2-1 model](http://www.umr-cnrm.fr/cmip6/spip.php?article10)
               
        * **`CanESM5`**

          [Canadian Centre for Climate Modelling and Analysis
            ESM5 (Earth System Model ver. 5)](https://gmd.copernicus.org/articles/12/4823/2019/gmd-12-4823-2019.html)

        * **`EC-Earth3`**

          [European Community
            Earth System Model ver. 3](http://www.ec-earth.org/about/)
            
        * **`EC-Earth3-Veg`**

          [European Community
            Earth System Model ver. 3 (vegetation configuration)](https://gmd.copernicus.org/preprints/gmd-2020-446/gmd-2020-446.pdf)

        * **`FGOALS-g3`**

          [China LASG
            (Laboratory of Numerical Modeling for Atmospheric Sciences
            and Geophysical Fluid Dynamics)
            FGOALS-g3 model](https://link.springer.com/article/10.1007/s00376-020-2032-0)

        * **`GFDL-ESM4`**

          [U.S. Geophysical Fluid Dynamics Laboratory
            ESM4 model](https://www.gfdl.noaa.gov/earth-system-esm4/)

        * **`HadGEM3-GC31-LL`**

          [U.K. Met Office
            HadGEM3 GC 3.1
            (N96ORCA1 resolution)
            model](https://ukesm.ac.uk/cmip6/)

        * **`INM-CM4-8`**

          [Russia Institute for Numerical Mathematics
            Climate Model Version 4.8](https://catalogue.ceda.ac.uk/uuid/17179dfb6bc24bbeaba902928c91e5c0)

        * **`INM-CM5-0`**

          [Russia Institute for Numerical Mathematics
            Climate Model Version 5.0](https://catalogue.ceda.ac.uk/uuid/5b50fd3fe7b74a64be91fb7ebb8c21a9)
          
        * **`IPSL-CM6A-LR`**

          [France Institut Pierre Simon Laplace
            Climate Model 6A (low resolution)](https://agupubs.onlinelibrary.wiley.com/doi/full/10.1029/2019MS002010)

        * **`KACE-1-0-G`**

          [National Institute of Meteorlogical Sciences (NIMS) and Korea Meteorlogical Administration (KMA)
            KACE-1-0-G model](https://catalogue.ceda.ac.uk/uuid/db66f62b4b0748fd8b12fd2f3fa327b1)
            
        * **`KIOST-ESM`**

          [Korea Institude of Ocean Science and Technology
            Earth System Model](https://www.researchgate.net/publication/351333170_Korea_Institute_of_Ocean_Science_and_Technology_Earth_System_Model_and_Its_Simulation_Characteristics)

        * **`MIROC-ES2L`**

          [Japan Agency for Marine-Earth Science and Technology;
            Atmosphere and Ocean Research Institute;
            Centre for Climate System Research -
            National Institute for Environmental Studies
            MIROC-ES2L
            (Model for Interdisciplinary Research on Climate, version 2 for Long-term simulations)](https://gmd.copernicus.org/articles/13/2197/2020/)

        * **`MIROC6`**

          [Japan Agency for Marine-Earth Science and Technology;
            Atmosphere and Ocean Research Institute;
            Centre for Climate System Research -
            National Institute for Environmental Studies
            MIROC-ES2L
            (Model for Interdisciplinary Research on Climate, ver. 6)](https://gmd.copernicus.org/articles/12/2727/2019/gmd-12-2727-2019.html)

        * **`MPI-ESM1-2-HR`**

          [Germany Max Planck Institute
            ESM (Earth System Model ver 1.2 high resolution)](https://gmd.copernicus.org/articles/12/3241/2019/)

        * **`MPI-ESM1-2-LR`**

          [Germany Max Planck Institute
            ESM (Earth System Model ver 1.2 low resolution)](https://gmd.copernicus.org/articles/12/3241/2019/)

        * **`MRI-ESM2-0`**

          [Japan Meteorological Research Institute
            Earth System Model ver 2.0](https://www.jstage.jst.go.jp/article/jmsj/advpub/0/advpub_2019-051/_article/-char/en)

        * **`NorESM2-LM`**

          [Norwegian Climate Center (NCC)
            Norwegian Earth System Model version 2;
            2 degree resolution for the atmosphere and land components;
            1 degree resolution for the ocean and sea-ice components;
            CO2 concentration driven (default)](https://noresm-docs.readthedocs.io/en/latest/start.html)
            
        * **`NorESM2-MM`**

          [Norwegian Climate Center (NCC)
            Norwegian Earth System Model version 2;
            1 degree resolution for all model components](https://noresm-docs.readthedocs.io/en/latest/start.html)

        * **`TaiESM1`**

          [Taiwan Earth System Model version 1](https://agupubs.onlinelibrary.wiley.com/doi/full/10.1029/2020MS002353)

        * **`UKESM1-0-LL`**

          [U.K. Met Office
            UK Earth System Model 1.0
            (low atmosphere/ocean resolution)
            model](https://ukesm.ac.uk/cmip6/)

      - |
        ## Datasets and data filtering

        PCEX has a huge base of data available—far too much
          to present usefully in any single view. A selection (filtering)
          process must come between data and presentation.

        ### Datasets

        A _dataset_ is a collection of data for a specific model,
          emissions scenario, variable, model run, and time period. It
          comprises values of the variable for specific points in space and
          time, usually over a regular spatial grid and sequence of time
          points.


        Specifically, a dataset is a collection of geospatial
          (longitude-latitude) grids. Each geospatial grid holds the data for
          a particular
          time. (Conversely, you could think of a dataset as a geospatial grid
          of time series, but the data is in fact stored as a grid per time
          value.)

        ### Dataset filtering

        The first step of any effort to examine the available data is
        to select a smaller, more digestible subset of it to be examined.
        This selection goes by the name of _dataset filtering_ or
        just _filtering_.


        The criteria by which datasets are filtered  are:

        * **Model**

          Which GCM produced the base data for the dataset.
          (Almost all data available in PCEX is further
          processed
          from this base data. Specifically, most of the data available
          has
          been downscaled from the relatively coarse global grid of the
          GCM to
          a finer grid suited to regional analysis. Other post-processing
          includes forming long-term averages and forming derived
          variables
          such as climate indices.)

        * **Emissions Scenario**

          Which scenario of climate-changing emissions (greenhouse gases,
          etc.) was used as an input to the model runs.

        * **Variable(s)**

          Which output variable(s) from the model runs
          you are interested in. (For example: maximum temperature,
          precipitation, number of frost-free days.)
          
        The result of data filtering is a collection of one or
          more _datasets_.


        #### Distinguishing datasets within a filtered collection

        Filtering (by model, emissions scenario, variable) in general
        results in more than one dataset.

        Individual datasets within a filtered collection are characterized by:

        * **Model Run**

          The following explanation is taken
          from [ENES](https://portal.enes.org/data/enes-model-data/cmip5/datastructure):

          > Many CMIP5 experiments, the so-called ensemble calculations,
            were calculated using several initial states, initialisation
            methods or physics details. Ensemble calculations facilitate
            quantifying the variability of simulation data concerning a
            single model. For example, climate model simulations are
            dependent on the initial state. The variability we know from
            weather is also existent in climate simulations. The ensemble
            members with different initial states are usually called
            realizations. Initialisation method and physics details may also
            have an influence. Physics details may be parameterisation
            constants, for example. In the CMIP5 project, ensemble members
            are named in the rip-nomenclature, r for realization, i for
            initialisation and p for physics, followed by an integer, e.g.
            r1i1p1.

          You will find all datasets in CE labelled by a rip code as above.

        * **Time Period**

          The time period the dataset spans.

      - |
        ## Data presentations

        PCEX presents data in several different ways. The
        following is a summary of the different presentations available.

        * **Data Map**

          The Data Map is an interactive web map that presents one or two
          datasets selected from the filtered collection. It shows a
          spatial slice of the data for a specific point in time.

          A single variable (or the primary variable in a comparison view)
          is represented as a raster (a grid of coloured blocks)
          overlaid on the base map.
          Colours encode the variable’s value.

          The secondary variable (in a comparison view) is represented as
          a set of isolines (contours of constant value) overlaid on the
          base map. Isolines are colour-coded by value.

          The data map is the most complex data presentation tool, and
            has a
            substantial collection of generic web mapping features and data
            presentation features. See below for details of these
            features.


        * **Data Graphs**

          A data graph typically presents a non-spatial view of one or
          more datasets. Typically this view is temporal, that is, it is a
          graph with time as the horizontal axis.

          Depending on the specific graph, more than one dataset may be
          represented. This is useful for comparing datasets and/or giving
          context to the dataset(s) displayed in the data map.

          IMPORTANT: Spatial averaging: Data shown in all graphs is averaged
          over either the entire spatial extent of the dataset or over the
          spatial extent you select by drawing a polygon on the map.


        * **Statistical Summary**

          The Statistical Summary table presents a statistical summary of
          a single dataset. The summary includes the usual statistics such
          as mean, minimum, maximum, standard deviation, etc.

          IMPORTANT: Spatial averaging: Data summarized in this table is
          averaged over either the entire spatial extent of the dataset or
          over the spatial extent you select by drawing a polygon on the
          map.

      - |
        ## Data Map features

        ### Map tools

        On the left-hand side of the map you will find a standard
        selection of web map tools.

        **Note on terminology**: “Layer”: Technically a
        polygon is a “map layer.” You only need to know this because it
        is the terminology used in the the tooltips for the various
        polygon-drawing tools. Read “layer” as “polygon.”

        #### Zoom In / Zoom Out

        To zoom in or out on the map:

        1. Click the **+** (zoom in) or **-** (zoom out) button on the map
        toolbar.

        1. Alternatively, roll the mouse wheel forward (zoom in) or backward
        (zoom out) with the mouse cursor over the map.

        1. Alternatively, on a touch screen, spread (zoom in) or pinch
        (zoom out) on the map.

        #### Draw Polygon

        To draw a general polygon on the map:

        1. Click the **Draw Polygon** button on the map toolbar.

        1. Click to place a corner of the polygon.

        1. Click on the first point placed to complete the polygon.

        #### Draw Rectangle

        To draw a rectangular area on the map. (It is a rectangle in pixel
          coordinates, not in projection coordinates.)

        1. Click the **Draw Rectangle** button on the map toolbar.

        1. On the map, click on one corner of the desired rectangle,
        drag to the opposite corner and release.

        #### Edit Polygon

        To edit an existing polygon on the map:

        1. Click the **Edit Polygon** button on the map toolbar.

        1. The mouse cursor becomes a pointer.
        **Save** and **Cancel** buttons appear next to the **Edit Polygon** button.

        1. Editing handles (square boxes) appear at each polygon vertex and
        at the midpoint of each polygon side. Vertex handles are opaque white;
        midpoint handles are semitransparent white.

        1. To move a vertex, click on its handle and drag.
        Release at the desired new position.

        1. To create a new vertex, click on a midpoint handle and drag.
        Release at the desired new position.

        1. When you have made all desired changes to the polygon, click
        the **Save** button next to the **Edit Polygon** button.
        To discard all changes, click the **Cancel** button.

        1. The modified polygon is saved and the editing handles disappear.

        #### Delete Polygons (Layers)

        To delete a single polygon:

        1. Click the **Delete Polygons** button on the map toolbar.

        1. The mouse cursor becomes a pointer.
        **Save** and **Cancel** buttons appear next to the **Edit Polygon** button.

        1. Click on the polygon to delete.

        1. The selected polygon disappears.

        1. Click the **Save** button beside the **Delete Polygons** button.

        1. To cancel (individual) deletions and close the tool, click **Cancel**.

        To delete all polygons:

        1. Click the **Delete Polygons** button on the map toolbar.

        1. The mouse cursor becomes a pointer.
        **Save** and **Cancel** buttons appear next to the **Edit Polygon** button.

        1. Click the **Clear All** button.
        All polygons are immediately deleted without confirmation.

        #### Import Polygon

        Imports a polygon defined in an external file. Accepts a zipped
          Shapefile or a GeoJSON file containing a single Feature (not a
          FeatureCollection).

        To import a polygon:

        1. Click the **Import Polygon** button on the map toolbar.

        1. Click **Choose File**.

        1. Navigate to and select the file containing the polygon definition.

        1. Click **OK**.

        1. The imported polygon is added to your map.

        #### Export Polygon

        Exports a polygon in one of the following formats: Shapefile,
          GeoJSON, WKT, KML, GPX.

        To export a polygon:

        1. Click the **Export Polygon** button.

        1. Click a button for the desired export file format.

        1. Navigate to the desired location to save the file and enter
          a name for the file.

        1. Click **Save**.

        1. The polygon on your map is saved to the file in the
          selected format.

        ### Colour scales and autoscaling

        On the right-hand side of the map, you will find one or two colour
        scale references and the autoscale (AS) button.

        #### Colour scales

        A _colour scale_ is a mapping between values that points in
        the dataset can take on and the colour displayed on the map to
        represent that data point.

        Mappings from data value to colour essentially treat colour as
        one-dimensional real variable ranging from 0 (first colour) to 1
        (last colour). For the purposes of discussion, we call this colour
        variable the “colour index.”

        In general, a colour scale maps data values lying between chosen
        minimum and maximum values, V<sub>min</sub> and V<sub>max</sub>,
        respectively. Those values are usually determined by the value range
        of the dataset. Sometimes they are actually the dataset minimum and
        maximum values; sometimes they are derived from other, comparison
        datasets. To convey the maximum amount of information to the human
        user, the minimum and maximum values should be close to the dataset’s
        minimum and maximum values.

        We offer two different types of colour scale, linear and
        logarithmic. These are distinguished by how data values are mapped
        onto the colour index:

        * Linear: Maps the value of the data point linearly to colour
          index, with V<sub>min</sub> mapping to colour index 0, and
          V<sub>max</sub>
          mapping to colour index 1.

        * Logarithmic: Maps the logarithm of the data point linearly
          to colour index, with log(V<sub>min</sub>) mapping to colour
          index 0, and log(V<sub>max</sub>) mapping to colour index 1.

        #### Colour scale references

        A _colour scale reference_ is a map tool that shows
        the relationship between a colour displayed on the map and the value
        of the data (variable) represented by that colour. Three
        representative data values are shown to the left of the colour band:

        * Top: V<sub>max</sub>

        * Middle: Mean value.

            * If linear colour scale, arithmetic mean = 
            (V<sub>min</sub> + V<sub>max</sub>)/2.

            * If logarithmic colour scale, geometric mean =
            sqrt(V<sub>min</sub> * V<sub>max</sub>).

        * Bottom: V<sub>min</sub>

        When only one variable is displayed on the map (as a raster),
        there is one colour scale reference.

        When two colour-mapped variables are displayed on the map (raster and
        isolines), there are two colour scale references. The upper reference
        is for isolines and the lower reference is for raster.

        #### Autoscaling

        _Autoscaling_ readjusts the colour scale to span only the range of
        data values that are currently visible on the map.

        For example, suppose
        the entire map shows a range of values between 0 and 100. Then you
        zoom in on a small area where the range of data values lies between,
        say, 20 and 30. The colour scale for the 0 to 100 range will not show
        much distinction, if any, between values between 20 and 30. Click the
        autoscale (**AS**) button, and the colour scale is readjusted so that
        its minimum value is 20 and maximum value is 30.

        To reset the colour scale to the full data range, zoom out so that
        all data is in view on the map, then click **AS**.

      - |
        ## Exported data file formats</h2>

        ### File formats: XSLX and CSV

        Both file formats convey information as table with rows and
        columns, as typically managed by spreadsheet programs.

        * **XSLX**

          This format is compatible with Microsoft Excel.

        * **CSV**

          This format is plain text in the comma-separated variables format,
          with column separator being the comma (`,`).

        ### Content formats

        Each graph or data table is exported in a table layout suitable
        to its content. The following sections detail each such layout.

        #### Annual Cycle graph

        <table>
          <thead>
            <tr>
              <th>Row number(s)</th>
              <th>Contents</th>
            </tr>
          </thead>
          <tbody>
            <tr>
              <td>1&ndash;2</td>
              <td>Information identifying the dataset(s) presented in this
              graph.</td>
            </tr>
            <tr>
              <td>1</td>
              <td>Names of dataset selection criteria
                (e.g., Model, Emissions Scenario). These define the dataset
              filter criteria and data subselections within the graph.</td>
            </tr>
            <tr>
              <td>2</td>
              <td>Values of dataset selection criteria.</td>
            </tr>
            <tr>
              <td>3</td>
              <td>blank</td>
            </tr>
            <tr>
              <td>4&ndash;</td>
              <td>Values of data points presented in this graph.</td>
            </tr>
            <tr>
              <td>4</td>
              <td>
                Headings for data columns.
              </td>
            </tr>
            <tr>
              <td>5&ndash;</td>
              <td>
                <p>Data point values.</p>
                <p>Column <code>Time Series</code> identifies the curve on
                the graph,
                one of yearly, seasonal, or monthly mean values.</p>
                <p>The next 12 columns give the monthly values for each curve.
                Note that there is a monthly value for each curve; for curves
                with less than monthly resolution (seasonal, yearly),
                values are repeated for the appropriate groups of months.</p>
                <p>The <code>units</code> column gives the units of measure
                for the data values.</p>
              </td>
            </tr>
          </tbody>
        </table>

        #### Long Term Average graph

        <table>
          <thead>
          <tr>
            <th>Row number(s)</th>
            <th>Contents</th>
          </tr>
          </thead>
          <tbody>
          <tr>
            <td>1&ndash;2</td>
            <td>Information identifying the dataset(s) presented in this
              graph.</td>
          </tr>
          <tr>
            <td>1</td>
            <td>Names of dataset selection criteria
              (e.g., Model, Emissions Scenario). These define the dataset
              filter criteria and data subselections within the graph.</td>
          </tr>
          <tr>
            <td>2</td>
            <td>Values of dataset selection criteria.</td>
          </tr>
          <tr>
            <td>3</td>
            <td>blank</td>
          </tr>
          <tr>
            <td>4&ndash;</td>
            <td>Values of data points presented in this graph.</td>
          </tr>
          <tr>
            <td>4</td>
            <td>
              Headings for data columns.
            </td>
          </tr>
          <tr>
            <td>5&ndash;</td>
            <td>
              <p>Data point values.</p>
              <p>Column <code>Run</code> identifies the curve on the graph,
              one of the <em>r-i-p</em> run codes.</p>
              <p>The next 6 columns give the values for each data point
              on the curve, identified by the mid-point of the averaging
              period (e.g., <code>2085-01-15</code>).</p>
              <p>The <code>units</code> column gives the units of measure
              for the data values.</p>
            </td>
          </tr>
          </tbody>
        </table>

        #### Timeseries graph

        <table>
          <thead>
          <tr>
            <th>Row number(s)</th>
            <th>Contents</th>
          </tr>
          </thead>
          <tbody>
          <tr>
            <td>1&ndash;2</td>
            <td>Information identifying the dataset(s) presented in this
              graph.</td>
          </tr>
          <tr>
            <td>1</td>
            <td>Names of dataset selection criteria
              (e.g., Model, Emissions Scenario). These define the dataset
              filter criteria and data subselections within the graph.</td>
          </tr>
          <tr>
            <td>2</td>
            <td>Values of dataset selection criteria.</td>
          </tr>
          <tr>
            <td>3</td>
            <td>blank</td>
          </tr>
          <tr>
            <td>4&ndash;</td>
            <td>Values of data points presented in this graph.</td>
          </tr>
          <tr>
            <td>4</td>
            <td>
              Headings for data columns.
            </td>
          </tr>
          <tr>
            <td>5&ndash;</td>
            <td>
              <p>Data point values.</p>
              <p>Column <code>Time Series</code> identifies the data series
              associated with each curve on the graph.</p>
              <p>Additional columns have a timestamp and the data values
              associated with that timestamp.</p>
              <p>The <code>units</code> column gives the units of measure
              for the data values.</p>
            </td>
          </tr>
          </tbody>
        </table>

        #### Change from Baseline graph

        See Annual Cycle graph


        #### Statistical Summary table

        <Table bordered condensed responsive>
          <thead>
          <tr>
            <th>Row number(s)</th>
            <th>Contents</th>
          </tr>
          </thead>
          <tbody>
          <tr>
            <td>1&ndash;2</td>
            <td>Information identifying the dataset(s) presented in this
              table.</td>
          </tr>
          <tr>
            <td>1</td>
            <td>Names of dataset selection criteria
              (e.g., Model, Emissions Scenario). These define the dataset
              filter criteria and data subselections within the graph.</td>
          </tr>
          <tr>
            <td>2</td>
            <td>Values of dataset selection criteria.</td>
          </tr>
          <tr>
            <td>3</td>
            <td>blank</td>
          </tr>
          <tr>
            <td>4&ndash;</td>
            <td>
              Values shown in table.
              Layout and content is the same as the table.
            </td>
          </tr>
          <tr>
            <td>4</td>
            <td>
              Headings for data columns.
            </td>
          </tr>
          <tr>
            <td>5&ndash;</td>
            <td>
              Data values.
            </td>
          </tr>
          </tbody>
        </Table>

science:
  title: "# Scientific References"
  content: |
    ## Statistically Downscaled Climate Scenarios

    **Bürger, G.**,** T.Q. Murdock**, **A.T. Werner**, **S.R. Sobie**, and **A.J. Cannon**, 2012:
    [Downscaling extremes - an intercomparison of multiple statistical methods for present climate](http://journals.ametsoc.org/doi/abs/10.1175/JCLI-D-11-00408.1).
    _Journal of Climate_, **25**, 4366–4388. doi:10.1175/JCLI-D-11-00408.1.

    **Bürger, G.**, **S.R. Sobie**, **A.J. Cannon**, **A.T. Werner**, and **T.Q. Murdock**, 2013: 
    [Downscaling extremes - an intercomparison of multiple methods for future climate](http://journals.ametsoc.org/doi/abs/10.1175/JCLI-D-12-00249.1).
    _Journal of Climate_, **26**, 3429-3449. doi:10.1175/JCLI-D-12-00249.1.

    **Cannon, A.J.**, 2015: 
    Selecting GCM scenarios that span the range of changes in a multimodel ensemble: application to CMIP5 climate extremes indices.
    _ Journal of Climate_, **28**(3): 1260-1267. doi:10.1175/JCLI-D-14-00636.1

    **Cannon, A.J.**,** S.R. Sobie**, and **T.Q. Murdock**, 2015: 
    [Precipitation by Quantile Mapping: How Well Do Methods Preserve Changes in Quantiles and Extremes?](https://journals.ametsoc.org/doi/abs/10.1175/JCLI-D-14-00754.1) 
    _Journal of Climate_, **28**(17), 6938-6959, doi:10.1175/JCLI-D-14-00754.1.

    Eyring, V., S. Bony, G.A. Meehl, C. Senior, B. Stevens, R.J. Stouffer and K.E. Taylor, 2016:
    [Overview of the Coupled Model Intercomparison Project Phase 6 (CMIP6) experimental design and organization](https://gmd.copernicus.org/articles/9/1937/2016/).
    Geoscientific Model Development, 9(5), 1937-1958.

    Giorgi, F. and Francisco, R., 2000: 
    Evaluating uncertainties in the prediction of regional climate change. 
    _Geophysical Research Letters_, **27**(9), 1295-1298.

    Gudmundsson, L., J. B. Bremnes, J. E. Haugen, and T. Engen-Skaugen, 2012: 
    [Technical Note: Downscaling RCM precipitation to the station scale using statistical transformations - a comparison of methods](http://www.hydrol-earth-syst-sci.net/16/3383/2012/hess-16-3383-2012.html). 
    _Hydrology and Earth System Sciences_, **16**, 3383–3390, doi:10.5194/hess-16-3383-2012.

    **Hiebert, J.**, **A. Cannon**, **A. Schoeneberg**,** S. Sobie**, and **T. Murdock**, 2018: 
    [ClimDown: Climate Downscaling in R](http://joss.theoj.org/papers/87c76a9d8f39f0dafbda6388b82f5cf0).
    _The Journal of Open Source Software_, **3**(22), 360, doi:10.21105/joss.00360.

    Hopkinson, R.F., D.W. McKenney, E.J. Milewska, M.F. Hutchinson, P. Papadopol, and L.A. Vincent, 2011: 
    [Impact of Aligning Climatological Day on Gridding Daily Maximum–Minimum Temperature and Precipitation over Canada](http://journals.ametsoc.org/doi/abs/10.1175/2011JAMC2684.1)._ Journal of Applied Meteorology and Climatology_, **50**, 1654–1665. doi:10.1175/2011JAMC2684.1.

    Hunter, R. D., and R. K. Meentemeyer, 2005: 
    [Climatologically Aided Mapping of Daily Precipitation and Temperature](http://journals.ametsoc.org/doi/abs/10.1175/JAM2295.1).
    _Journal of Applied Meteorology_, **44**, 1501–1510, doi:10.1175/JAM2295.1.

    Eum, H.-I., Dibike, Y., Prowse, T. and Bonsal, B., 2014, Inter-comparison of high-resolution gridded climate data sets and their implication on hydrological model simulation over the Athabasca Watershed,
    _Canada. Hydrol. Process._, **28**, 4250–4271. doi: 10.1002/hyp.10236.

    Li, C., Y. Fang, K. Calderia, X. Zhang, N.S. Diffenbaugh, and A.M. Michalak, 2018: 
    [Widespread persistent changes to temperature extremes occurred earlier than predicted](https://www.nature.com/articles/s41598-018-19288-z).
    _Nature Scientific Reports_, **8**, 1007, doi:10.1038/s41598-018-19288-z  

    Maurer, E.P., and H.G. Hidalgo, 2008: 
    [Utility of daily vs. monthly large-scale climate data: an intercomparison of two statistical downscaling methods](http://www.hydrol-earth-syst-sci.net/12/551/2008/hess-12-551-2008.html).
    _Hydrology and Earth System Sciences_, **12**, 2, 551-563. doi:10.5194/hess-12-551-2008.

    Maurer, E., H. Hidalgo, T. Das, M. Dettinger, and D. Cayan, 2010: 
    [The utility of daily large-scale climate data in the assessment of climate change impacts on daily streamflow in California](http://www.hydrol-earth-syst-sci.net/14/1125/2010/hess-14-1125-2010.html).
    _Hydrology and Earth System Sciences_, **14**, 6, 1125–1138, doi:10.5194/hess-14-1125-2010.

    McKenney, D.W., M.F. Hutchinson, P. Papadopol, K. Lawrence, J. Pedlar, K. Campbell, E. Milewska, R. Hopkinson, D. Price, and T. Owen, 2011: 
    [Customized spatial climate models for North America](http://journals.ametsoc.org/doi/abs/10.1175/2011BAMS3132.1).
    _Bulletin of the American Meteorological Society_, **92**, 12, 1611-1622. doi:10.1175/2011BAMS3132.1.

    Meinshausen, M., et al., 2011: The RCP greenhouse gas concentrations and their extensions from 1765 to 2300.
    _Climatic Change_, **109**(1-2), 213-241.

    Riahi, K. et al. 2017:
    [The Shared Socioeconomic Pathways and their energy, land use, and greenhouse gas emissions implications: An overview](https://www.sciencedirect.com/science/article/pii/S0959378016300681).
    Global Environmental Change, 42, 153-168, doi:10.1016/j.gloenvcha.2016.05.009.

    **Sobie, S.R.**, and **T.Q. Murdock**, 2017: 
    [High-Resolution Statistical Downscaling in Southwestern British Columbia](https://journals.ametsoc.org/doi/abs/10.1175/JAMC-D-16-0287.1).
    _Journal of Applied Meteorology and Climatology_, **56**(6), 1625–1641, doi:10.1175/JAMC-D-16-0287.1.

    Taylor, K.E., R.J. Stouffer, and G.A. Meehl, 2012:
    [ An Overview of CMIP5 and the Experiment Design](http://journals.ametsoc.org/doi/abs/10.1175/BAMS-D-11-00094.1).
    _Bulletin of the American Meteorological Society_, **93**, 485–498. doi: 10.1175/BAMS-D-11-00094.1.

    van Vuuren, D.P., et al., 2011:
    [The Representative Concentration Pathways: An Overview](https://link.springer.com/article/10.1007/s10584-011-0148-z).
    Climatic Change, 109 (1-2), 5-31, doi:10.1007/s10584-011-0148-z.

    **Werner, A.T.**, 2011:
    [_BCSD downscaled transient climate projections for eight select GCMs over British Columbia, Canada_](http://www.pacificclimate.org/sites/default/files/publications/Werner.HydroModelling.FinalReport1.Apr2011.pdf).
    Pacific Climate Impacts Consortium, University of Victoria, Victoria, BC, 63 pp.

    **Werner, A.T.** and **A.J. Cannon**, 2015: Hydrologic extremes – an intercomparison of multiple gridded statistical downscaling methods.
    _Hydrology and Earth System Sciences Discussion_, **12**, 6179-6239, doi:10.5194/hessd-12-6179-2015.

    Wood, A.W., L.R Leung, V. Sridhar, and D.P. Lettenmaier, 2004: 
    [Hydrologic implications of dynamical and statistical approaches to downscaling climate model outputs](http://link.springer.com/article/10.1023%2FB%3ACLIM.0000013685.99609.9e).
    _Climatic Change_, **62**, 189–216, doi:10.1023/B:CLIM.0000013685.99609.9e.

about:
  pcex:
    title: "# PCIC Climate Explorer (PCEX)"
    items:
      - header: Description
        body: |
          A tool for visualizing and downloading climate model outputs and data derived from those outputs.

          The PCIC Climate Explorer (PCEX) is also fondly known as 'the marmot,' since it is an improvement
          (we sincerely hope) on its predecessor, the Regional Analysis Tool, or 'RAT.' Hence our mascot in the header.
      - header: Version
        body: ${version}
      - header: Author
        body: "[Pacific Climate Impacts Consortium (PCIC)](https://pacificclimate.org/)"
      - header: Terms of Use
        body: |
          In addition to PCIC's [terms of use](https://pacificclimate.org/terms-of-use), the data for each individual
          data set is subject to the terms of use of each source organization.
          For further details please refer to:

          * [The Coupled Model Intercomparison Project](https://pacificclimate.org/sites/default/files/tou-cmip5-pcmdi_llnl_gov_february-19th-2014.pdf)
          * [National Center for Atmospheric Research Earth System Grid](https://pacificclimate.org/sites/default/files/tou_earthsystemgrid_february-19th-2014.pdf)

          #### No Warranty

          The data in this tool are provided by the Pacific Climate Impacts Consortium with an open licence on an
          “AS IS” basis without any warranty or representation, express or implied, as to its accuracy or completeness.
          Any reliance you place upon the information contained here is your sole responsibility and strictly at
          your own risk. In no event will the Pacific Climate Impacts Consortium be liable for any loss or damage
          whatsoever, including, without limitation, indirect or consequential loss or damage, arising from reliance
          upon the data or derived information.

  credits:
    title: "# Credits and Acknowledgements"
    sponsors:
      title: "## Sponsors"
      items:
        - header: Ministry of Transportation and Infrastructure (MoTI)
          href: https://www2.gov.bc.ca/gov/content/governments/organizational-structure/ministries-organizations/ministries/transportation-and-infrastructure
          body: Primary sponsor of the PCIC Climate Explorer (PCEX) project.
    others:
      title: "## Others"
      items:
        - header: Vancouver Island Marmot Recovery Foundation
          href: https://marmots.org/
          body: Use of MRF marmot graphic by kind permission.
    data:
      title: "## Data"
      items:
        - header: Environment and Climate Change Canada
          href: http://www.ec.gc.ca/
          body: |
            We thank the Landscape Analysis and Applications section of the
            Canadian Forest Service, Natural Resources Canada, for developing
            and making available the Canada-wide historical daily gridded
            climate dataset used as the downscaling target.

            PCIC gratefully acknowledges support from
            Environment and Climate Change Canada
            for the development of the statistically downscaled GCM
            scenarios on which much of the data presented here is based.

        - header: World Climate Research Programme
          href: https://www.wcrp-climate.org/
          body: |
            We acknowledge the World Climate Research Programme’s
            Working Group on Coupled Modelling, which is responsible for
            CMIP5, and we thank the climate modeling groups for producing
            and making available their GCM output.

        - header: U.S. Department of Energy
          href: https://www.energy.gov/
          body: |
            For CMIP, the U.S. Department of Energy’s Program for
            Climate Model Diagnosis and Intercomparison provides coordinating
            support and led development of software infrastructure in
            partnership with the Global Organization for
            Earth System Science Portals.

  contact:
    title: "# Contact"
    items:
      - header: Feedback on Application
        body: |
          Please address questions and suggestions on the functioning of this
          tool (the application proper) to ${$$.components.contacts.csg.link}.
      - header: Scientific Questions
        body: |
          Please address questions about science and interpretation of the
          data presented in this tool to ${$$.components.contacts.science.link}.
      - header: Pacific Climate Impacts Consortium
        body: See [PCIC Contact page](https://pacificclimate.org/contact-us).

  team:
    title: "# Team"
    items:
      - header: James Hiebert
        href: https://pacificclimate.org/about-pcic/people/james-hiebert
        body: |
          Fearless leader.
          Ur-Architect of PCIC information systems.
          Keeper of the clan's lore and history.
      - header: Lee Zeman
        href: https://pacificclimate.org/about-pcic/people/lee-zeman
        body: |
          Front-end engineer.
          Valiant contender with GIS legacy backend rebellions.
          Implementor of wondrous data graphs.
          Champion of the practical and effective.
      - header: Rod Glover
        href: https://pacificclimate.org/about-pcic/people/rod-glover
        body: |
          Full-stack engineer.
          Implementor of fearsome data preparation tools.
          Wrangler of metadata.
          React refactorer and perfectionist.
          Migrator of databases and devotee of the alchemical arts.
      - header: Matthew Benstead
        href: https://pacificclimate.org/about-pcic/people/matthew-benstead
        body: |
          System administrator and master of all things IT.
          Docker guru.
          Restorer of expired servers and ailing disk arrays.<|MERGE_RESOLUTION|>--- conflicted
+++ resolved
@@ -282,21 +282,17 @@
           Daily minimum near-surface air temperature
           
         * **`tas`** (only CMIP6)
-        
+
           Daily mean near-surface air temperature
 
         * **`prsn`** (CMIP5) / **`snow`** (CMIP6)
 
           Precipitation at ground level while mean daily temperature is below freezing
-<<<<<<< HEAD
           
         * **`rain`** (only CMIP6)
-        
+
           Precipitation at ground level while mean daily temperature is above freezing
-        
-=======
-
->>>>>>> ee575a5f
+
         ### Climdex (climate extremes indices)
 
         Measures of weather extremes calculated from model output.
@@ -659,13 +655,8 @@
 
           Frost Degree Days: Degree-days during the specified time 
           period below 0&deg;C.
-<<<<<<< HEAD
-        
+
         ### Return period/level variables
-=======
-
-        ### Return period variables
->>>>>>> ee575a5f
 
         A return period/level variable (for CMIP5/CMIP6 respectively) describes extreme temperature or
         precipitation events that would be expected to occur once
